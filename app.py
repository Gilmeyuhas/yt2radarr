--- conflicted
+++ resolved
@@ -215,35 +215,6 @@
 
 
 def build_movie_stem(movie: Dict) -> str:
-<<<<<<< HEAD
-    """Return the canonical movie stem ``<Folder Name> {tmdb-ID}``."""
-
-    tmdb_id = str(movie.get("tmdbId") or "").strip()
-
-    folder_name = str(movie.get("folderName") or "").strip()
-    if not folder_name:
-        raw_path = str(movie.get("path") or "").strip()
-        if raw_path:
-            folder_name = os.path.basename(os.path.normpath(raw_path))
-
-    if folder_name:
-        base_name = folder_name
-    else:
-        title = str(movie.get("title") or "").strip()
-        year = str(movie.get("year") or "").strip()
-        if title and year:
-            base_name = f"{title} ({year})"
-        else:
-            base_name = title or "Movie"
-
-    cleaned_base = sanitize_filename(base_name) or "Movie"
-
-    parts = [cleaned_base]
-    if tmdb_id:
-        parts.append(f"{{tmdb-{tmdb_id}}}")
-
-    return " ".join(parts)
-=======
     """Return the canonical movie stem ``Title (Year) {tmdb-ID}``."""
 
     title = str(movie.get("title") or "Movie").strip()
@@ -259,7 +230,6 @@
     stem = " ".join(parts)
     cleaned = sanitize_filename(stem)
     return cleaned or "Movie"
->>>>>>> 9fc8d221
 
 
 def build_format_selector(resolution: str) -> str:
