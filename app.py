"""Flask application that bridges YouTube downloads into Radarr."""

<<<<<<< HEAD
# pylint: disable=too-many-lines

=======
>>>>>>> 4b43f263
import json
import os
import re
import shutil
import stat
import subprocess
import threading
import uuid
from typing import Any, Dict, Iterable, List, Optional, Tuple

from glob import glob as glob_paths

import requests  # pylint: disable=import-error
from flask import Flask, jsonify, redirect, render_template, request, url_for  # pylint: disable=import-error

from jobs import JobRepository

app = Flask(__name__)

CONFIG_BASE = os.environ.get("YT2RADARR_CONFIG_DIR", os.path.dirname(__file__))
CONFIG_PATH = os.path.join(CONFIG_BASE, "config.json")
JOBS_PATH = os.path.join(CONFIG_BASE, "jobs.json")
DEFAULT_COOKIE_FILENAME = "cookies.txt"

# Prefer higher bitrate HLS/H.264 streams before falling back to DASH/AV1.
# YouTube often serves low bitrate AV1 streams as "best", so bias toward
# muxed or H.264/AAC combinations at the highest available resolution and only
# allow other codecs when no higher quality HLS/H.264 options are available.
YTDLP_FORMAT_SELECTOR = (
    "bestvideo[height>=2160][vcodec^=avc1]+bestaudio[acodec^=mp4a]/"
    "bestvideo[height>=1440][vcodec^=avc1]+bestaudio[acodec^=mp4a]/"
    "bestvideo[height>=1080][vcodec^=avc1]+bestaudio[acodec^=mp4a]/"
    "bestvideo[height>=720][vcodec^=avc1]+bestaudio[acodec^=mp4a]/"
    "bestvideo[height>=2160]+bestaudio/"
    "bestvideo[height>=1440]+bestaudio/"
    "bestvideo[height>=1080]+bestaudio/"
    "bestvideo[height>=720]+bestaudio/"
    "95/"
    "best"
)


def _format_filesize(value: Optional[float]) -> str:
    """Return a human-readable string for a byte size."""

    if value is None:
        return "unknown"
    try:
        size = float(value)
    except (TypeError, ValueError):
        return "unknown"
    if size <= 0:
        return "unknown"
    units = ["B", "KiB", "MiB", "GiB", "TiB"]
    unit_index = 0
    while size >= 1024 and unit_index < len(units) - 1:
        size /= 1024
        unit_index += 1
    return f"{size:.1f} {units[unit_index]}"

def _default_config() -> Dict:
    return {
        "radarr_url": (os.environ.get("RADARR_URL") or "").rstrip("/"),
        "radarr_api_key": os.environ.get("RADARR_API_KEY") or "",
        "file_paths": [],
        "path_overrides": [],
        "debug_mode": bool(os.environ.get("YT2RADARR_DEBUG", "").strip()),
        "cookie_file": "",
    }


_CACHE: Dict[str, Optional[Any]] = {"config": None, "movies": None}

jobs_repo = JobRepository(JOBS_PATH, max_items=50)


def append_job_log(job_id: str, message: str) -> None:
    """Append a single log message to the given job."""
    jobs_repo.append_logs(job_id, [message])


def replace_job_log(job_id: str, message: str) -> None:
    """Replace the most recent log entry for a job."""
    jobs_repo.replace_last_log(job_id, message)


def _mark_job_failure(job_id: str, message: str) -> None:
    """Mark the specified job as failed."""
    jobs_repo.mark_failure(job_id, message)


def _mark_job_success(job_id: str) -> None:
    """Mark the specified job as successful."""
    jobs_repo.mark_success(job_id)


def _job_status(job_id: str, status: str, progress: Optional[float] = None) -> None:
    """Persist a status update for a job."""
    jobs_repo.status(job_id, status, progress=progress)


_NOISY_WARNING_SNIPPETS = (
    "[youtube]",
    "sabr streaming",
    "web client https formats have been skipped",
    "web_safari client https formats have been skipped",
    "tv client https formats have been skipped",
)

_ESSENTIAL_PHRASES = (
    "success! video saved",
    "renaming downloaded file",
    "treating video as main video file",
    "storing video in subfolder",
    "created movie folder",
    "fetching radarr details",
    "resolved youtube format",
)


def _filter_logs_for_display(logs: Iterable[str], debug_mode: bool) -> List[str]:
    filtered: List[str] = []
    for raw in logs or []:
        text = str(raw)
        trimmed = text.strip()
        if not trimmed:
            continue
        if debug_mode:
            filtered.append(trimmed)
            continue

        lowered = trimmed.lower()
        if lowered.startswith("debug:"):
            continue

        if lowered.startswith("warning:") and any(
            snippet in lowered for snippet in _NOISY_WARNING_SNIPPETS
        ):
            continue

        if lowered.startswith(("error:", "warning:", "[download]", "[ffmpeg]", "[merger]")):
            filtered.append(trimmed)
            continue

        if any(phrase in lowered for phrase in _ESSENTIAL_PHRASES):
            filtered.append(trimmed)

    return filtered if filtered else []


def normalize_path_overrides(overrides: List[Dict[str, str]]) -> List[Dict[str, str]]:
    """Sanitize and de-duplicate path override entries."""

    normalized: List[Dict[str, str]] = []
    for entry in overrides:
        if not isinstance(entry, dict):
            continue
        remote = str(entry.get("remote") or "").strip()
        local = str(entry.get("local") or "").strip()
        if not remote or not local:
            continue
        remote_clean = remote.rstrip("/\\") or remote
        local_clean = os.path.abspath(os.path.expanduser(local))
        record = {"remote": remote_clean, "local": local_clean}
        if record not in normalized:
            normalized.append(record)
    return normalized


def load_config() -> Dict:
    """Load configuration from disk or environment defaults."""

    cached_config = _CACHE.get("config")
    if isinstance(cached_config, dict):
        return cached_config

    try:
        with open(CONFIG_PATH, "r", encoding="utf-8") as handle:
            data = json.load(handle)
            if not isinstance(data, dict):
                raise ValueError("Invalid configuration format")
            # Ensure expected keys are present.
            config = _default_config()
            config.update(data)
    except FileNotFoundError:
        config = _default_config()
    except (OSError, json.JSONDecodeError) as exc:  # pragma: no cover - configuration file errors
        print(f"Failed to load configuration: {exc}")
        config = _default_config()

    config["radarr_url"] = (config.get("radarr_url") or "").strip().rstrip("/")
    config["radarr_api_key"] = (config.get("radarr_api_key") or "").strip()
    file_paths = config.get("file_paths", [])
    if not isinstance(file_paths, list):
        file_paths = [str(file_paths)] if file_paths else []
    config["file_paths"] = [os.path.abspath(os.path.expanduser(str(path))) for path in file_paths]

    overrides_raw = config.get("path_overrides", [])
    if not isinstance(overrides_raw, list):
        overrides_raw = []
    config["path_overrides"] = normalize_path_overrides(overrides_raw)

    config["debug_mode"] = bool(config.get("debug_mode"))

    cookie_file = str(config.get("cookie_file") or "").strip()
    if not cookie_file:
        default_candidate = os.path.join(CONFIG_BASE, DEFAULT_COOKIE_FILENAME)
        if os.path.exists(default_candidate):
            cookie_file = DEFAULT_COOKIE_FILENAME
    config["cookie_file"] = cookie_file

    _CACHE["config"] = config
    return config


def save_config(config: Dict) -> None:
    """Persist configuration to disk and reset caches."""

    os.makedirs(os.path.dirname(CONFIG_PATH) or ".", exist_ok=True)
    with open(CONFIG_PATH, "w", encoding="utf-8") as handle:
        json.dump(config, handle, indent=2)
    _CACHE["config"] = config
    _CACHE["movies"] = None


def is_configured(config: Optional[Dict] = None) -> bool:
    """Return True when the application has been configured."""

    cfg = config or load_config()
    return bool(cfg.get("radarr_url") and cfg.get("radarr_api_key") and cfg.get("file_paths"))


def normalize_paths(raw_paths: str) -> List[str]:
    """Convert newline-separated paths into cleaned absolute paths."""

    paths: List[str] = []
    for line in raw_paths.splitlines():
        cleaned = line.strip()
        if not cleaned:
            continue
        expanded = os.path.abspath(os.path.expanduser(cleaned))
        if expanded not in paths:
            paths.append(expanded)
    return paths


def parse_path_overrides(raw_overrides: str) -> Tuple[List[Dict[str, str]], List[str]]:
    """Parse override definitions of the form 'remote => local'."""

    overrides: List[Dict[str, str]] = []
    errors: List[str] = []
    for line_number, line in enumerate(raw_overrides.splitlines(), start=1):
        cleaned = line.strip()
        if not cleaned:
            continue
        separator: Optional[str] = None
        for candidate in ("=>", "->", ","):
            if candidate in cleaned:
                separator = candidate
                break
        if separator is None:
            errors.append(
                f"Path override line {line_number} must use 'remote => local' format: {cleaned!r}"
            )
            continue
        remote_raw, local_raw = cleaned.split(separator, 1)
        remote = remote_raw.strip()
        local = local_raw.strip()
        if not remote or not local:
            errors.append(
                f"Path override line {line_number} is missing a remote or local path: {cleaned!r}"
            )
            continue
        overrides.append({"remote": remote, "local": local})
    return overrides, errors


def _cookie_absolute_path(cookie_file: str) -> str:
    """Return an absolute cookie file path for a configured value."""
    if not cookie_file:
        return ""
    expanded = os.path.expanduser(cookie_file)
    if os.path.isabs(expanded):
        return os.path.abspath(expanded)
    return os.path.abspath(os.path.join(CONFIG_BASE, expanded))


def _secure_cookie_file(path: str) -> None:
    """Set restrictive permissions on the cookie file when possible."""
    if not path:
        return
    try:
        if os.name == "nt":
            os.chmod(path, stat.S_IREAD | stat.S_IWRITE)
        else:
            os.chmod(path, 0o600)
    except OSError:
        pass


def get_cookie_path(config: Optional[Dict] = None) -> str:
    """Locate the cookie file, preferring environment overrides."""
    env_path = os.environ.get("YT_COOKIE_FILE")
    if env_path:
        absolute = _cookie_absolute_path(env_path)
        if os.path.exists(absolute):
            _secure_cookie_file(absolute)
            return absolute
    cfg = config or load_config()
    cookie_file = str(cfg.get("cookie_file") or "").strip()
    absolute = _cookie_absolute_path(cookie_file)
    if absolute and os.path.exists(absolute):
        _secure_cookie_file(absolute)
        return absolute
    return ""


def save_cookie_text(raw_text: str) -> str:
    """Persist cookie text to disk and return the relative filename."""
    os.makedirs(CONFIG_BASE or ".", exist_ok=True)
    cookie_file = DEFAULT_COOKIE_FILENAME
    target_path = _cookie_absolute_path(cookie_file)
    flags = os.O_WRONLY | os.O_CREAT | os.O_TRUNC
    mode = 0o600 if os.name != "nt" else 0o666
    with os.fdopen(os.open(target_path, flags, mode), "w", encoding="utf-8") as handle:
        handle.write(raw_text.strip() + "\n")
    _secure_cookie_file(target_path)
    return cookie_file


def delete_cookie_file(cookie_file: str) -> None:
    """Delete the configured cookie file if it exists."""
    absolute = _cookie_absolute_path(cookie_file)
    if not absolute:
        return
    try:
        if os.path.exists(absolute):
            os.remove(absolute)
    except OSError:
        pass


@app.before_request
def ensure_configured() -> Optional[object]:
    """Redirect to the setup flow if the app has not been configured yet."""

    if request.endpoint in {"static", "setup"}:
        return None
    if request.endpoint is None:
        return None
    if is_configured():
        return None
    return redirect(url_for("setup"))


def get_all_movies() -> List[Dict]:
    """Fetch all movies from Radarr and cache the results."""
    cached_movies = _CACHE.get("movies")
    if isinstance(cached_movies, list):
        return cached_movies

    config = load_config()
    if not is_configured(config):
        return []

    try:
        response = requests.get(
            f"{config['radarr_url']}/api/v3/movie",
            headers={"X-Api-Key": config["radarr_api_key"]},
            timeout=10,
        )
        response.raise_for_status()
        movies = response.json()
        movies.sort(key=lambda movie: movie.get("title", "").lower())
        _CACHE["movies"] = movies
        return movies
    except (requests.RequestException, ValueError) as exc:  # pragma: no cover - network errors
        print(f"Error fetching movies from Radarr: {exc}")
        return []


def sanitize_filename(name: str) -> str:
    """Sanitize a string to be safe as a filename."""
    sanitized = re.sub(r'[\\/:*?"<>|]+', "_", name)
    return sanitized.strip().rstrip('.')


def build_movie_stem(movie: Dict) -> str:
    """Return the canonical movie stem ``Title (Year) {tmdb-ID}``."""

    title = str(movie.get("title") or "Movie").strip()
    year = str(movie.get("year") or "").strip()
    tmdb_id = str(movie.get("tmdbId") or "").strip()

    parts = [title]
    if year:
        parts.append(f"({year})")
    if tmdb_id:
        parts.append(f"{{tmdb-{tmdb_id}}}")

    stem = " ".join(parts)
    cleaned = sanitize_filename(stem)
    return cleaned or "Movie"


def resolve_movie_by_metadata(
    movie_id: str,
    tmdb: str,
    title: str,
    year: str,
    log,
) -> Optional[Dict]:
    """Attempt to resolve a Radarr movie by assorted metadata."""
    if movie_id:
        return {"id": str(movie_id)}

    movies = get_all_movies()
    if tmdb:
        for movie in movies:
            if str(movie.get("tmdbId") or "") == tmdb:
                log(f"Matched TMDb ID {tmdb} to Radarr movie '{movie.get('title')}'.")
                return movie
    if title:
        lowered = title.lower()
        matches = [movie for movie in movies if movie.get("title", "").lower() == lowered]
        if year:
            matches = [movie for movie in matches if str(movie.get("year") or "") == year]
        if matches:
            match = matches[0]
            match_title = match.get("title") or ""
            if year:
                description = (
                    f"Matched title '{title}' ({year}) to Radarr movie '{match_title}'."
                )
            else:
                description = f"Matched title '{title}' to Radarr movie '{match_title}'."
            log(description)
            return match
    return None


EXTRA_TYPE_LABELS = {
    "trailer": "Trailer",
    "behindthescenes": "Behind the Scenes",
    "deleted": "Deleted Scene",
    "featurette": "Featurette",
    "interview": "Interview",
    "scene": "Scene",
    "short": "Short",
    "other": "Other",
}


def _describe_job(payload: Dict) -> Dict:
    """Build presentation metadata for a job payload."""
    movie_label = (payload.get("movieName") or payload.get("title") or "").strip()
    if not movie_label:
        movie_label = "Selected Movie"
    extra = bool(payload.get("extra"))
    extra_type = (payload.get("extraType") or "trailer").strip().lower()
    extra_name = (payload.get("extra_name") or "").strip()
    extra_label = extra_name or EXTRA_TYPE_LABELS.get(extra_type, extra_type.capitalize())
    if extra and extra_label:
        label = f"{movie_label} – {extra_label}"
        subtitle = f"Extra • {extra_label}"
    else:
        label = movie_label
        subtitle = ""
    metadata = []
    if extra:
        metadata.append("Stored as extra content")
    return {"label": label or "Radarr Download", "subtitle": subtitle, "metadata": metadata}


@app.route("/", methods=["GET"])
def index():
    """Render the main application interface."""
    movies = get_all_movies()
    config = load_config()
    return render_template(
        "index.html",
        movies=movies,
        configured=is_configured(config),
        debug_mode=config.get("debug_mode", False),
    )
@app.route("/create", methods=["POST"])
def create():
    """Create a new download job from the submitted request payload."""
    config = load_config()
    if not is_configured(config):
        return jsonify({"logs": ["ERROR: Application has not been configured yet."]}), 503

    data = request.get_json(silent=True) or {}
    logs: List[str] = []
    errors: List[str] = []

    def error(message: str) -> None:
        logs.append(f"ERROR: {message}")
        errors.append(message)

    yt_url = (data.get("yturl") or "").strip()
    if not yt_url:
        error("YouTube URL is required.")
    elif not re.search(r"(youtube\.com|youtu\.be)/", yt_url):
        error("Please provide a valid YouTube URL.")

    movie_id = (data.get("movieId") or "").strip()
    if not movie_id:
        error("No movie selected. Please choose a movie from the suggestions list.")

    extra = bool(data.get("extra"))
    extra_name = (data.get("extra_name") or "").strip()
    if extra and not extra_name:
        error("Extra name is required when storing in a subfolder.")

    if errors:
        return jsonify({"logs": logs}), 400

    payload = {
        "yturl": yt_url,
        "movieId": movie_id,
        "movieName": (data.get("movieName") or "").strip(),
        "title": (data.get("title") or "").strip(),
        "year": (data.get("year") or "").strip(),
        "tmdb": (data.get("tmdb") or "").strip(),
        "extra": extra,
        "extraType": (data.get("extraType") or "trailer").strip().lower(),
        "extra_name": extra_name,
    }

    descriptors = _describe_job(payload)
    job_id = str(uuid.uuid4())
    job_record = jobs_repo.create(
        {
            "id": job_id,
            "status": "queued",
            "progress": 0,
            "label": descriptors["label"],
            "subtitle": descriptors["subtitle"],
            "metadata": descriptors["metadata"],
            "message": "",
            "logs": ["Job queued."],
            "request": payload,
        }
    )

    worker = threading.Thread(target=process_download_job, args=(job_id, payload), daemon=True)
    worker.start()

    display_job = dict(job_record)
    display_job["logs"] = _filter_logs_for_display(
        display_job.get("logs", []), config.get("debug_mode", False)
    )

    return jsonify({"job": display_job, "debug_mode": config.get("debug_mode", False)}), 202


def process_download_job(job_id: str, payload: Dict) -> None:
    """Execute the yt-dlp workflow for a queued job."""
<<<<<<< HEAD
    # pylint: disable=too-many-locals,too-many-branches,too-many-nested-blocks
=======
    # pylint: disable=too-many-locals,too-many-branches
>>>>>>> 4b43f263
    # pylint: disable=too-many-statements,too-many-return-statements
    def log(message: str) -> None:
        append_job_log(job_id, message)

    def warn(message: str) -> None:
        append_job_log(job_id, f"WARNING: {message}")

    def fail(message: str) -> None:
        append_job_log(job_id, f"ERROR: {message}")
        _mark_job_failure(job_id, message)

    def debug(message: str) -> None:
        append_job_log(job_id, f"DEBUG: {message}")

    try:
        _job_status(job_id, "processing", progress=1)
        config = load_config()
        if not is_configured(config):
            fail("Application has not been configured yet.")
            return

        debug_enabled = bool(config.get("debug_mode"))
        compact_progress_logs = not debug_enabled
        cookie_path = get_cookie_path(config)

        yt_url = (payload.get("yturl") or "").strip()
        movie_id = (payload.get("movieId") or "").strip()
        tmdb = (payload.get("tmdb") or "").strip()
        title = (payload.get("title") or "").strip()
        year = (payload.get("year") or "").strip()

        resolved = resolve_movie_by_metadata(movie_id, tmdb, title, year, log)
        if resolved is None or not str(resolved.get("id")):
            fail("No movie selected. Please choose a movie from the suggestions list.")
            return
        movie_id = str(resolved.get("id"))

        extra_type = (payload.get("extraType") or "trailer").strip().lower()
        allowed_extra_types = {
            "trailer",
            "behindthescenes",
            "deleted",
            "featurette",
            "interview",
            "scene",
            "short",
            "other",
        }
        if extra_type not in allowed_extra_types:
            log(f"Unknown extra type '{extra_type}', defaulting to 'other'.")
            extra_type = "other"
        payload["extraType"] = extra_type

        descriptors = _describe_job(payload)
        jobs_repo.update(
            job_id,
            {
                "label": descriptors["label"],
                "subtitle": descriptors["subtitle"],
                "metadata": descriptors["metadata"],
                "request": payload,
            },
        )

        extra = bool(payload.get("extra"))
        extra_name = (payload.get("extra_name") or "").strip()
        try:
            log(f"Fetching Radarr details for movie ID {movie_id}.")
            response = requests.get(
                f"{config['radarr_url']}/api/v3/movie/{movie_id}",
                headers={"X-Api-Key": config["radarr_api_key"]},
                timeout=10,
            )
            response.raise_for_status()
            movie = response.json()
        except (requests.RequestException, ValueError) as exc:  # pragma: no cover - network errors
            fail(f"Could not retrieve movie info from Radarr (ID {movie_id}): {exc}")
            return

        movie_path = movie.get("path")
        resolved_path, created_folder = resolve_movie_path(
            movie_path, config, create_if_missing=True
        )
        if resolved_path is None:
            fail(f"Movie folder not found on disk: {movie_path}")
            return

        movie_path = resolved_path
        if created_folder:
            log(f"Created movie folder at '{movie_path}'.")
        log(f"Movie path resolved to '{movie_path}'.")
        _job_status(job_id, "processing", progress=10)

        folder_map = {
            "trailer": "Trailers",
            "behindthescenes": "Behind The Scenes",
            "deleted": "Deleted Scenes",
            "featurette": "Featurettes",
            "interview": "Interviews",
            "scene": "Scenes",
            "short": "Shorts",
            "other": "Other",
        }

        target_dir = movie_path
        if extra:
            subfolder = folder_map.get(extra_type, extra_type.capitalize() + "s")
            target_dir = os.path.join(movie_path, subfolder)
            os.makedirs(target_dir, exist_ok=True)
            log(f"Storing video in subfolder '{subfolder}'.")
        else:
            log("Treating video as main video file.")

        movie_stem = build_movie_stem(movie)
        log(f"Resolved Radarr movie stem to '{movie_stem}'.")

        canonical_stem = movie_stem
        extra_label = ""
        if extra:
            extra_label = sanitize_filename(extra_name) or EXTRA_TYPE_LABELS.get(
                extra_type, extra_type.capitalize()
            )
            if extra_label:
                canonical_stem = f"{movie_stem} {extra_label}"
                log(f"Using extra label '{extra_label}'.")

        descriptive = extra_name
        if descriptive:
            log(f"Using custom descriptive name '{descriptive}'.")
        else:
            try:
                log("Querying yt-dlp for video title.")
                yt_cmd = [
                    "yt-dlp",
                    "--get-title",
                ]
                if cookie_path:
                    yt_cmd += ["--cookies", cookie_path]
                yt_cmd.append(yt_url)
                proc = subprocess.run(
                    yt_cmd,
                    capture_output=True,
                    text=True,
                    check=True,
                )
                descriptive = proc.stdout.strip() or "Video"
                log(f"Using YouTube title '{descriptive}'.")
            except (
                subprocess.CalledProcessError,
                FileNotFoundError,
                OSError,
            ) as exc:  # pragma: no cover - command failure
                descriptive = "Video"
                warn(
                    f"Failed to retrieve title from yt-dlp ({exc}). Using fallback name 'Video'."
                )

        descriptive = sanitize_filename(descriptive) or "Video"

        if extra:
            extra_suffix = sanitize_filename(extra_name) or extra_type
            if extra_suffix:
                filename_base = f"{descriptive}-{extra_suffix}"
            else:
                filename_base = descriptive
        else:
            filename_base = descriptive

        filename_base = filename_base or "Video"
        pattern = os.path.join(target_dir, f"{filename_base}.*")
        if any(os.path.exists(path) for path in glob_paths(pattern)):
            log(f"File stem '{filename_base}' already exists. Searching for a free filename.")
            suffix_index = 1
            while True:
                candidate_base = f"{filename_base} ({suffix_index})"
                candidate_pattern = os.path.join(target_dir, f"{candidate_base}.*")
                if not any(os.path.exists(path) for path in glob_paths(candidate_pattern)):
                    filename_base = candidate_base
                    log(f"Selected new filename stem '{filename_base}'.")
                    break
                suffix_index += 1

        template_base = filename_base.replace("%", "%%")
        target_template = os.path.join(target_dir, f"{template_base}.%(ext)s")
        expected_pattern = os.path.join(target_dir, f"{filename_base}.*")

        if shutil.which("ffmpeg") is None:
            warn(
                "ffmpeg executable not found; yt-dlp may fall back to a lower quality "
                "progressive stream."
            )

        progress_pattern = re.compile(r"(\d{1,3}(?:\.\d+)?)%")
        format_selector = YTDLP_FORMAT_SELECTOR

        info_command = ["yt-dlp"]
        if cookie_path:
            info_command += ["--cookies", cookie_path]
        info_command += [
            "-f",
            format_selector,
            "--skip-download",
            "--print-json",
            yt_url,
        ]

        resolved_format: Dict[str, str] = {}
        try:
            info_result = subprocess.run(
                info_command,
                capture_output=True,
                text=True,
                check=True,
            )
        except (
            subprocess.CalledProcessError,
            FileNotFoundError,
            OSError,
        ) as exc:  # pragma: no cover - command failure
            warn(f"Failed to query format details via yt-dlp: {exc}")
        else:
            info_payload: Optional[Dict] = None
            for raw_line in info_result.stdout.splitlines():
                stripped = raw_line.strip()
                if not stripped:
                    continue
                try:
                    info_payload = json.loads(stripped)
                except json.JSONDecodeError:
                    continue
                else:
                    break

            if info_payload:
                requested_formats = info_payload.get("requested_formats") or []
                if requested_formats:
                    video_format = next(
                        (
                            entry
                            for entry in requested_formats
                            if entry.get("vcodec") not in (None, "none")
                        ),
                        None,
                    )
                    audio_format = next(
                        (
                            entry
                            for entry in requested_formats
                            if entry.get("acodec") not in (None, "none")
                        ),
                        None,
                    )
                    format_ids = [
                        entry.get("format_id")
                        for entry in requested_formats
                        if entry.get("format_id")
                    ]
                    width_value = None
                    height_value = None
                    if video_format:
                        width_value = video_format.get("width") or info_payload.get("width")
                        height_value = video_format.get("height") or info_payload.get("height")
                    else:
                        width_value = info_payload.get("width")
                        height_value = info_payload.get("height")
                    vcodec_value = (video_format or {}).get("vcodec") or info_payload.get("vcodec")
                    acodec_value = (audio_format or {}).get("acodec") or info_payload.get("acodec")
                    total_size: Optional[float] = None
                    size_components: List[float] = []
                    for entry in requested_formats:
                        for key in ("filesize", "filesize_approx"):
                            candidate = entry.get(key)
                            if isinstance(candidate, (int, float)) and candidate > 0:
                                size_components.append(float(candidate))
                                break
                    if size_components:
                        total_size = sum(size_components)
                    resolution = "unknown"
                    if width_value and height_value:
                        resolution = f"{int(width_value)}x{int(height_value)}"
                    format_id_value = "+".join(format_ids) if format_ids else "unknown"
                    resolved_format = {
                        "format_id": format_id_value,
                        "resolution": resolution,
                        "video_codec": vcodec_value or "unknown",
                        "audio_codec": acodec_value or "unknown",
                        "filesize": _format_filesize(total_size),
                    }
                else:
                    format_id_value = info_payload.get("format_id") or "unknown"
                    width_value = info_payload.get("width")
                    height_value = info_payload.get("height")
                    resolution = "unknown"
                    if width_value and height_value:
                        resolution = f"{int(width_value)}x{int(height_value)}"
                    resolved_format = {
                        "format_id": str(format_id_value),
                        "resolution": resolution,
                        "video_codec": info_payload.get("vcodec") or "unknown",
                        "audio_codec": info_payload.get("acodec") or "unknown",
                        "filesize": _format_filesize(
                            info_payload.get("filesize") or info_payload.get("filesize_approx")
                        ),
                    }

            if resolved_format:
                log(
                    "Resolved YouTube format: "
                    f"id={resolved_format['format_id']}, "
                    f"resolution={resolved_format['resolution']}, "
                    f"video_codec={resolved_format['video_codec']}, "
                    f"audio_codec={resolved_format['audio_codec']}, "
                    f"filesize={resolved_format['filesize']}"
                )
            else:
                log("yt-dlp did not report a resolved format; proceeding with download.")

        command = ["yt-dlp"]
        if cookie_path:
            command += ["--cookies", cookie_path]
        command += ["--newline"]
        command += ["-f", format_selector, "-o", target_template, yt_url]

        log("Running yt-dlp with explicit output template.")

        _job_status(job_id, "processing", progress=20)

        output_lines: List[str] = []
        progress_log_active = False
<<<<<<< HEAD
=======
        try:
            process = subprocess.Popen(
                command,
                stdout=subprocess.PIPE,
                stderr=subprocess.STDOUT,
                text=True,
                bufsize=1,
                cwd=target_dir,
            )
        except (OSError, ValueError) as exc:  # pragma: no cover - command failure
            fail(f"Failed to invoke yt-dlp: {exc}")
            return

        assert process.stdout is not None
>>>>>>> 4b43f263

        debug_prefixes = (
            "[debug]",
            "[info]",
            "[extractor]",
            "[metadata]",
            "[youtube]",
        )

        def handle_output_line(text: str) -> None:
            nonlocal progress_log_active

            line = text.strip()
            if not line:
                return
            output_lines.append(line)
            match = progress_pattern.search(line)
            if match:
                try:
                    progress_value = float(match.group(1))
                except (TypeError, ValueError):
                    progress_value = None
                if progress_value is not None:
                    _job_status(job_id, "processing", progress=progress_value)
                if line.startswith("[download]"):
                    if compact_progress_logs:
                        if not progress_log_active:
                            append_job_log(job_id, line)
                            progress_log_active = True
                        else:
                            replace_job_log(job_id, line)
                    else:
                        append_job_log(job_id, line)
                    return
            lowered = line.lower()
            if "error" in lowered:
                append_job_log(job_id, f"ERROR: {line}")
                return
            if "warning" in lowered:
                warn(line)
                return
            if line.startswith("[download]") or line.startswith("[ffmpeg]"):
                log(line)
                return
            if line.lower().startswith(debug_prefixes):
                debug(line)
                return
            log(line)

        try:
            with subprocess.Popen(
                command,
                stdout=subprocess.PIPE,
                stderr=subprocess.STDOUT,
                text=True,
                bufsize=1,
                cwd=target_dir,
            ) as process:
                assert process.stdout is not None
                for raw_line in process.stdout:
                    line = raw_line.rstrip()
                    if not line:
                        continue
                    handle_output_line(line)
                return_code = process.wait()
        except (OSError, ValueError) as exc:  # pragma: no cover - command failure
            fail(f"Failed to invoke yt-dlp: {exc}")
            return

        if return_code != 0:
            failure_summary = output_lines[-1] if output_lines else "Download failed."
            log(f"yt-dlp exited with code {return_code}.")

            for leftover in glob_paths(expected_pattern):
                if leftover.endswith(".part") or leftover.endswith(".ytdl"):
                    try:
                        os.remove(leftover)
                    except OSError:
                        continue

            fail(f"Download failed: {failure_summary[:300]}")
            return

        downloaded_candidates = [
            path
            for path in glob_paths(expected_pattern)
            if os.path.isfile(path) and not path.endswith((".part", ".ytdl"))
        ]

        def _is_intermediate_file(name: str) -> bool:
            base = os.path.basename(name)
            if base.endswith(".temp") or ".temp." in base:
                return True
            return bool(re.search(r"\.f\d+\.\w+$", base))

        if not downloaded_candidates:
            fail("Download completed but the output file could not be located.")
            return

        final_candidates = [
            path for path in downloaded_candidates if not _is_intermediate_file(path)
        ]

        if final_candidates:
            target_path = max(final_candidates, key=os.path.getmtime)
        else:
            downloaded_candidates.sort(key=os.path.getmtime, reverse=True)
            target_path = downloaded_candidates[0]
        actual_extension = os.path.splitext(target_path)[1].lstrip(".").lower()

        job_snapshot = jobs_repo.get(job_id)
        if job_snapshot:
            metadata = list(job_snapshot.get("metadata") or [])
            updated_metadata: List[str] = []
            def _should_keep(entry: object) -> bool:
                if not isinstance(entry, str):
                    return True
                lowered = entry.lower()
                prefixes = [
                    "format:",
                    "format id:",
                    "resolution:",
                    "video codec:",
                    "audio codec:",
                    "filesize:",
                ]
                return not any(lowered.startswith(prefix) for prefix in prefixes)

            for item in metadata:
                if _should_keep(item):
                    updated_metadata.append(item)

            if actual_extension:
                updated_metadata.append(f"Format: {actual_extension.upper()}")
            if resolved_format.get("format_id"):
                updated_metadata.append(f"Format ID: {resolved_format['format_id']}")
            if resolved_format.get("resolution") and resolved_format["resolution"] != "unknown":
                updated_metadata.append(f"Resolution: {resolved_format['resolution']}")
            if resolved_format.get("video_codec") and resolved_format["video_codec"] != "unknown":
                updated_metadata.append(f"Video Codec: {resolved_format['video_codec']}")
            if resolved_format.get("audio_codec") and resolved_format["audio_codec"] != "unknown":
                updated_metadata.append(f"Audio Codec: {resolved_format['audio_codec']}")
            if resolved_format.get("filesize") and resolved_format["filesize"] != "unknown":
                updated_metadata.append(f"Filesize: {resolved_format['filesize']}")

            jobs_repo.update(job_id, {"metadata": updated_metadata})

        if actual_extension:
            canonical_filename = f"{canonical_stem}.{actual_extension}"
        else:
            canonical_filename = canonical_stem
        canonical_path = os.path.join(target_dir, canonical_filename)
        if os.path.exists(canonical_path):
            base_name, ext_part = os.path.splitext(canonical_filename)
            log(
                (
                    f"Canonical filename '{canonical_filename}' already exists. "
                    "Searching for a free name."
                )
            )
            name_suffix = 1
            while True:
                new_filename = f"{base_name} ({name_suffix}){ext_part}"
                candidate = os.path.join(target_dir, new_filename)
                if not os.path.exists(candidate):
                    canonical_filename = new_filename
                    canonical_path = candidate
                    log(f"Selected canonical filename '{new_filename}'.")
                    break
                name_suffix += 1

        try:
            if os.path.abspath(target_path) != os.path.abspath(canonical_path):
                log(
                    f"Renaming downloaded file to canonical name '{canonical_filename}'."
                )
                os.replace(target_path, canonical_path)
                target_path = canonical_path
            else:
                log("Download already matches canonical filename.")
        except OSError as exc:
            fail(
                f"Failed to rename downloaded file to '{canonical_filename}': {exc}"
            )
            return

        for leftover in downloaded_candidates:
            if os.path.abspath(leftover) == os.path.abspath(target_path):
                continue
            if not _is_intermediate_file(leftover):
                continue
            try:
                os.remove(leftover)
            except OSError:
                continue

        _job_status(job_id, "processing", progress=100)
        log(f"Success! Video saved as '{target_path}'.")
        _mark_job_success(job_id)
    # pylint: disable=broad-exception-caught
    except Exception as exc:  # pragma: no cover - unexpected failure
        fail(f"Unexpected error: {exc}")
    # pylint: enable=broad-exception-caught


@app.route("/jobs", methods=["GET"])
def jobs_index():
    """Return the current job list and debug mode flag."""
    config = load_config()
    return jsonify(
        {
            "jobs": jobs_repo.list(),
            "debug_mode": config.get("debug_mode", False),
        }
    )


@app.route("/jobs/<job_id>", methods=["GET"])
def job_detail(job_id: str):
    """Return detailed information for a specific job."""
    config = load_config()
    job = jobs_repo.get(job_id, include_logs=True)
    if job is None:
        return jsonify({"error": "Job not found."}), 404
    job["logs"] = _filter_logs_for_display(job.get("logs", []), config.get("debug_mode", False))
    return jsonify({"job": job, "debug_mode": config.get("debug_mode", False)})


def _apply_path_overrides(original_path: str, overrides: List[Dict[str, str]]) -> Optional[str]:
    """Return the first override that matches the Radarr path."""

    normalized_original = os.path.normpath(original_path).replace("\\", "/")

    for entry in overrides:
        remote = os.path.normpath(entry["remote"]).replace("\\", "/")
        local = entry["local"]

        if normalized_original == remote:
            candidate = local
        elif normalized_original.startswith(remote + "/"):
            remainder = normalized_original[len(remote) + 1 :]
            candidate = os.path.join(local, remainder)
        else:
            continue

        candidate_path = os.path.normpath(candidate)
        if os.path.isdir(candidate_path):
            return candidate_path

    return None


def resolve_movie_path(
    original_path: Optional[str],
    config: Dict,
    *,
    create_if_missing: bool = False,
) -> Tuple[Optional[str], bool]:
    """Resolve a movie folder path using configured library paths.

    Returns a tuple of ``(path, created)`` where ``created`` indicates whether
    the directory was created during resolution.
    """

    created = False

    def ensure_candidate(candidate: str, base_dir: Optional[str]) -> Optional[str]:
        nonlocal created
        if os.path.isdir(candidate):
            return candidate
        if not create_if_missing:
            return None
        candidate_base = base_dir or os.path.dirname(candidate)
        if not candidate_base or not os.path.isdir(candidate_base):
            return None
        try:
            os.makedirs(candidate, exist_ok=True)
        except OSError:
            return None
        created = True
        return candidate

    if original_path:
        normalized_path = os.path.normpath(str(original_path))
        if os.path.isdir(normalized_path):
            return normalized_path, created
        direct_candidate = ensure_candidate(
            normalized_path, os.path.dirname(normalized_path)
        )
        if direct_candidate:
            return direct_candidate, created
    else:
        return None, created

    normalized_original = normalized_path.replace("\\", "/")

    for override in config.get("path_overrides", []):
        remote = (override.get("remote") or "").strip()
        local = (override.get("local") or "").strip()
        if not remote or not local:
            continue
        remote_normalized = os.path.normpath(remote).replace("\\", "/")
        if normalized_original == remote_normalized:
            remainder = ""
        elif normalized_original.startswith(remote_normalized + "/"):
            remainder = normalized_original[len(remote_normalized) + 1 :]
        else:
            continue
        candidate = (
            os.path.normpath(os.path.join(local, remainder)) if remainder else local
        )
        base_dir = os.path.dirname(candidate) if remainder else None
        resolved = ensure_candidate(candidate, base_dir or local)
        if resolved:
            return resolved, created

    folder_name = os.path.basename(normalized_path.rstrip(os.sep))
    if not folder_name:
        return None, created

    for base_path in config.get("file_paths", []):
        candidate = os.path.join(base_path, folder_name)
        resolved = ensure_candidate(candidate, base_path)
        if resolved:
            return resolved, created

    return None, created


@app.route("/setup", methods=["GET", "POST"])
def setup():
    """Render and process the application setup form."""
<<<<<<< HEAD
    # pylint: disable=too-many-locals,too-many-branches,too-many-return-statements
=======
>>>>>>> 4b43f263
    config = load_config().copy()
    errors: List[str] = []

    overrides_text = "\n".join(
        f"{item['remote']} => {item['local']}" for item in config.get("path_overrides", [])
    )

    cookie_preview = ""

    if request.method == "POST":
        radarr_url = (request.form.get("radarr_url") or "").strip().rstrip("/")
        api_key = (request.form.get("radarr_api_key") or "").strip()
        raw_paths = request.form.get("file_paths") or ""
        file_paths = normalize_paths(raw_paths)
        raw_overrides = request.form.get("path_overrides") or ""
        overrides_text = raw_overrides
        override_entries, override_errors = parse_path_overrides(raw_overrides)
        overrides = normalize_path_overrides(override_entries)
        errors.extend(override_errors)
        debug_mode = bool(request.form.get("debug_mode"))

        cookie_text = request.form.get("cookie_text") or ""
        cookie_preview = cookie_text
        clear_cookies = bool(request.form.get("clear_cookies"))

        if not radarr_url:
            errors.append("Radarr URL is required.")
        elif not re.match(r"^https?://", radarr_url):
            errors.append("Radarr URL must start with http:// or https://.")
        if not api_key:
            errors.append("Radarr API key is required.")
        if not file_paths:
            errors.append("At least one library path is required.")

        config.update(
            {
                "radarr_url": radarr_url,
                "radarr_api_key": api_key,
                "file_paths": file_paths,
                "path_overrides": overrides,
                "debug_mode": debug_mode,
            }
        )

        if not errors:
            if cookie_text.strip():
                config["cookie_file"] = save_cookie_text(cookie_text)
            elif clear_cookies:
                delete_cookie_file(config.get("cookie_file", ""))
                config["cookie_file"] = ""
            save_config(config)
            return redirect(url_for("index"))

    return render_template(
        "setup.html",
        config=config,
        errors=errors,
        configured=is_configured(config),
        overrides_text=overrides_text,
        cookie_preview=cookie_preview,
        cookie_env_path=os.environ.get("YT_COOKIE_FILE", ""),
        resolved_cookie_path=get_cookie_path(config),
    )


if __name__ == "__main__":
    app.run(host="0.0.0.0", port=5000)<|MERGE_RESOLUTION|>--- conflicted
+++ resolved
@@ -1,10 +1,7 @@
 """Flask application that bridges YouTube downloads into Radarr."""
 
-<<<<<<< HEAD
 # pylint: disable=too-many-lines
 
-=======
->>>>>>> 4b43f263
 import json
 import os
 import re
@@ -564,11 +561,7 @@
 
 def process_download_job(job_id: str, payload: Dict) -> None:
     """Execute the yt-dlp workflow for a queued job."""
-<<<<<<< HEAD
     # pylint: disable=too-many-locals,too-many-branches,too-many-nested-blocks
-=======
-    # pylint: disable=too-many-locals,too-many-branches
->>>>>>> 4b43f263
     # pylint: disable=too-many-statements,too-many-return-statements
     def log(message: str) -> None:
         append_job_log(job_id, message)
@@ -898,8 +891,6 @@
 
         output_lines: List[str] = []
         progress_log_active = False
-<<<<<<< HEAD
-=======
         try:
             process = subprocess.Popen(
                 command,
@@ -914,7 +905,6 @@
             return
 
         assert process.stdout is not None
->>>>>>> 4b43f263
 
         debug_prefixes = (
             "[debug]",
@@ -1247,10 +1237,7 @@
 @app.route("/setup", methods=["GET", "POST"])
 def setup():
     """Render and process the application setup form."""
-<<<<<<< HEAD
     # pylint: disable=too-many-locals,too-many-branches,too-many-return-statements
-=======
->>>>>>> 4b43f263
     config = load_config().copy()
     errors: List[str] = []
 
