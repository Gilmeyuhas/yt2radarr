"""Flask application that bridges YouTube downloads into Radarr."""

# pylint: disable=too-many-lines

import itertools
import json
import os
import re
import shutil
import stat
import subprocess
import threading
import time
import uuid
import selectors
from dataclasses import dataclass
from collections.abc import Iterable
from typing import Any, Callable, Dict, List, Optional, Tuple

from glob import glob as glob_paths

import requests  # pylint: disable=import-error
from flask import (  # pylint: disable=import-error
    Flask,
    Response,
    jsonify,
    redirect,
    render_template,
    request,
    url_for,
)
from yt_dlp import YoutubeDL  # pylint: disable=import-error
from yt_dlp.extractor.youtube import YoutubeSearchIE  # pylint: disable=import-error
from yt_dlp.utils import YoutubeDLError  # pylint: disable=import-error

from jobs import JobRepository


@dataclass
class JobControl:
    """Track runtime details for an active download worker."""

    thread: threading.Thread
    cancel_event: threading.Event
    process: Optional[subprocess.Popen] = None


class JobCancelled(Exception):
    """Raised when a download job has been cancelled by the user."""


_JOB_CONTROLS: Dict[str, JobControl] = {}
_JOB_CONTROLS_LOCK = threading.Lock()

app = Flask(__name__)

CONFIG_BASE = os.environ.get("YT2RADARR_CONFIG_DIR", os.path.dirname(__file__))
CONFIG_PATH = os.path.join(CONFIG_BASE, "config.json")
JOBS_PATH = os.path.join(CONFIG_BASE, "jobs.json")
DEFAULT_COOKIE_FILENAME = "cookies.txt"

# Prefer higher bitrate HLS/H.264 streams before falling back to DASH/AV1.
# YouTube often serves low bitrate AV1 streams as "best", so bias toward
# muxed or H.264/AAC combinations at the highest available resolution and only
# allow other codecs when no higher quality HLS/H.264 options are available.
YTDLP_FORMAT_SELECTOR = (
    "bestvideo[height>=2160][vcodec^=avc1]+bestaudio[acodec^=mp4a]/"
    "bestvideo[height>=1440][vcodec^=avc1]+bestaudio[acodec^=mp4a]/"
    "bestvideo[height>=1080][vcodec^=avc1]+bestaudio[acodec^=mp4a]/"
    "bestvideo[height>=720][vcodec^=avc1]+bestaudio[acodec^=mp4a]/"
    "bestvideo[height>=2160]+bestaudio/"
    "bestvideo[height>=1440]+bestaudio/"
    "bestvideo[height>=1080]+bestaudio/"
    "bestvideo[height>=720]+bestaudio/"
    "95/"
    "best"
)
<<<<<<< HEAD
METADATA_FETCH_TIMEOUT_SECONDS = 120


=======

YOUTUBE_SEARCH_MAX_RESULTS = 20
YOUTUBE_SEARCH_CACHE_TTL = 90.0

_YOUTUBE_SEARCH_CACHE: Dict[Tuple[str, int], Tuple[float, List[Dict[str, Any]]]] = {}
_YOUTUBE_SEARCH_LOCK = threading.Lock()

YOUTUBE_SEARCH_DL_OPTIONS = {
    "quiet": True,
    "skip_download": True,
    "extract_flat": True,
    "noplaylist": True,
    "cachedir": False,
    "socket_timeout": 10,
    "retries": 1,
    "extractor_retries": 0,
    "nocheckcertificate": True,
}
>>>>>>> 251cd913
def _format_filesize(value: Optional[float]) -> str:
    """Return a human-readable string for a byte size."""

    if value is None:
        return "unknown"
    try:
        size = float(value)
    except (TypeError, ValueError):
        return "unknown"
    if size <= 0:
        return "unknown"
    units = ["B", "KiB", "MiB", "GiB", "TiB"]
    unit_index = 0
    while size >= 1024 and unit_index < len(units) - 1:
        size /= 1024
        unit_index += 1
    return f"{size:.1f} {units[unit_index]}"
def _default_config() -> Dict:
    return {
        "radarr_url": (os.environ.get("RADARR_URL") or "").rstrip("/"),
        "radarr_api_key": os.environ.get("RADARR_API_KEY") or "",
        "file_paths": [],
        "path_overrides": [],
        "debug_mode": bool(os.environ.get("YT2RADARR_DEBUG", "").strip()),
        "cookie_file": "",
    }


_CACHE: Dict[str, Optional[Any]] = {"config": None, "movies": None}

jobs_repo = JobRepository(JOBS_PATH, max_items=50)


def append_job_log(job_id: str, message: str) -> None:
    """Append a single log message to the given job."""
    jobs_repo.append_logs(job_id, [message])


def replace_job_log(job_id: str, message: str) -> None:
    """Replace the most recent log entry for a job."""
    jobs_repo.replace_last_log(job_id, message)


def _mark_job_failure(job_id: str, message: str) -> None:
    """Mark the specified job as failed."""
    jobs_repo.mark_failure(job_id, message)


def _mark_job_success(job_id: str) -> None:
    """Mark the specified job as successful."""
    jobs_repo.mark_success(job_id)


def _mark_job_cancelled(job_id: str, message: str = "Job cancelled by user.") -> None:
    """Mark the specified job as cancelled."""

    jobs_repo.mark_cancelled(job_id, message)


def _job_status(job_id: str, status: str, progress: Optional[float] = None) -> None:
    """Persist a status update for a job."""
    jobs_repo.status(job_id, status, progress=progress)


def _register_job_control(
    job_id: str, worker: threading.Thread, cancel_event: threading.Event
) -> None:
    """Store the worker and cancellation event for an active job."""

    control = JobControl(thread=worker, cancel_event=cancel_event)
    with _JOB_CONTROLS_LOCK:
        _JOB_CONTROLS[job_id] = control


def _set_job_process(job_id: str, process: Optional[subprocess.Popen]) -> None:
    """Record the active subprocess for a running job."""

    with _JOB_CONTROLS_LOCK:
        control = _JOB_CONTROLS.get(job_id)
        if control is not None:
            control.process = process


def _clear_job_process(job_id: str) -> None:
    """Clear any tracked subprocess for the specified job."""

    with _JOB_CONTROLS_LOCK:
        control = _JOB_CONTROLS.get(job_id)
        if control is not None:
            control.process = None


def _unregister_job_control(job_id: str) -> None:
    """Remove tracking information for a completed job."""

    with _JOB_CONTROLS_LOCK:
        _JOB_CONTROLS.pop(job_id, None)


def _terminate_process(process: Optional[subprocess.Popen]) -> None:
    """Attempt to gracefully stop a running subprocess."""

    if process is None:
        return
    try:
        process.terminate()
    except OSError:
        return
    try:
        process.wait(timeout=5)
    except subprocess.TimeoutExpired:
        try:
            process.kill()
        except OSError:
            pass


def _cleanup_temp_files(pattern: Optional[str]) -> None:
    """Remove temporary download fragments produced by yt-dlp."""

    if not pattern:
        return
    for leftover in glob_paths(pattern):
        if leftover.endswith((".part", ".ytdl")):
            try:
                os.remove(leftover)
            except OSError:
                continue


def _normalise_youtube_result(entry: Dict[str, Any]) -> Optional[Dict[str, Any]]:
    """Convert a YouTube search entry into the structure expected by the UI."""

    url = entry.get("url")
    if not url:
        video_id = entry.get("id")
        if isinstance(video_id, str):
            url = f"https://www.youtube.com/watch?v={video_id}"
    if not url:
        return None

    view_count = entry.get("view_count")
    if view_count is None:
        view_count = entry.get("concurrent_view_count")

    return {
        "id": entry.get("id"),
        "title": entry.get("title"),
        "url": url,
        "uploader": entry.get("uploader") or entry.get("channel"),
        "viewCount": view_count,
        "duration": entry.get("duration"),
    }


def _iter_youtube_entries(playlist: Any) -> Iterable[Dict[str, Any]]:
    """Yield raw entries from a YouTube search playlist result."""

    if not isinstance(playlist, dict):
        return ()
    entries = playlist.get("entries")
    if not isinstance(entries, Iterable) or isinstance(entries, (str, bytes)):
        return ()
    return entries


def _get_cached_youtube_results(
    cache_key: Tuple[str, int], now: float
) -> Optional[List[Dict[str, Any]]]:
    """Return cached YouTube search results if they are still fresh."""

    with _YOUTUBE_SEARCH_LOCK:
        cached = _YOUTUBE_SEARCH_CACHE.get(cache_key)
        if cached and now - cached[0] < YOUTUBE_SEARCH_CACHE_TTL:
            return [dict(item) for item in cached[1]]
    return None


def _store_youtube_results(
    cache_key: Tuple[str, int], now: float, results: List[Dict[str, Any]]
) -> None:
    """Persist a YouTube search result set and purge stale cache entries."""

    snapshot = [dict(item) for item in results]
    with _YOUTUBE_SEARCH_LOCK:
        _YOUTUBE_SEARCH_CACHE[cache_key] = (now, snapshot)
        stale_keys = [
            key
            for key, (timestamp, _) in list(_YOUTUBE_SEARCH_CACHE.items())
            if now - timestamp >= YOUTUBE_SEARCH_CACHE_TTL
        ]
        for stale_key in stale_keys:
            _YOUTUBE_SEARCH_CACHE.pop(stale_key, None)


def _search_youtube(query: str, limit: int = 10) -> List[Dict[str, Any]]:
    """Return metadata for the top YouTube matches for the provided query."""

    search_terms = query.strip()
    if not search_terms:
        return []
    try:
        max_results = int(limit or 1)
    except (TypeError, ValueError):
        max_results = 1
    max_results = max(1, min(max_results, YOUTUBE_SEARCH_MAX_RESULTS))
    cache_key = (search_terms.lower(), max_results)
    now = time.monotonic()
    cached = _get_cached_youtube_results(cache_key, now)
    if cached is not None:
        return cached

    try:
        downloader = YoutubeDL(YOUTUBE_SEARCH_DL_OPTIONS.copy())
        searcher = YoutubeSearchIE(downloader)
        playlist = searcher.extract(f"ytsearch{max_results}:{search_terms}")
    except YoutubeDLError as exc:
        raise RuntimeError(f"YouTube search failed: {exc}") from exc
    except Exception as exc:  # pragma: no cover - defensive, constructor shouldn't fail
        raise RuntimeError(f"Failed to initialise YouTube search: {exc}") from exc

    results: List[Dict[str, Any]] = []
    for entry in itertools.islice(_iter_youtube_entries(playlist), max_results):
        if not isinstance(entry, dict):
            continue
        normalised = _normalise_youtube_result(downloader.sanitize_info(entry))
        if normalised is not None:
            results.append(normalised)

    _store_youtube_results(cache_key, now, results)
    return results


def _cleanup_playlist_dir(path: Optional[str]) -> None:
    """Remove the temporary playlist staging directory if it exists."""

    if path and os.path.isdir(path):
        shutil.rmtree(path, ignore_errors=True)

def _resolve_requested_format(info_payload: Dict[str, Any]) -> Dict[str, str]:
    """Extract a concise summary of the selected YouTube formats."""

    requested_formats = info_payload.get("requested_formats") or []
    if requested_formats:
        video_format = next(
            (
                entry
                for entry in requested_formats
                if entry.get("vcodec") not in (None, "none")
            ),
            None,
        )
        audio_format = next(
            (
                entry
                for entry in requested_formats
                if entry.get("acodec") not in (None, "none")
            ),
            None,
        )
        format_ids = [
            entry.get("format_id")
            for entry in requested_formats
            if entry.get("format_id")
        ]
        width_value = None
        height_value = None
        if video_format:
            width_value = video_format.get("width") or info_payload.get("width")
            height_value = video_format.get("height") or info_payload.get("height")
        else:
            width_value = info_payload.get("width")
            height_value = info_payload.get("height")
        vcodec_value = (video_format or {}).get("vcodec") or info_payload.get("vcodec")
        acodec_value = (audio_format or {}).get("acodec") or info_payload.get("acodec")
        total_size: Optional[float] = None
        size_components: List[float] = []
        for entry in requested_formats:
            for key in ("filesize", "filesize_approx"):
                candidate = entry.get(key)
                if isinstance(candidate, (int, float)) and candidate > 0:
                    size_components.append(float(candidate))
                    break
        if size_components:
            total_size = sum(size_components)
        resolution = "unknown"
        if width_value and height_value:
            resolution = f"{int(width_value)}x{int(height_value)}"
        format_id_value = "+".join(format_ids) if format_ids else "unknown"
        return {
            "format_id": format_id_value,
            "resolution": resolution,
            "video_codec": vcodec_value or "unknown",
            "audio_codec": acodec_value or "unknown",
            "filesize": _format_filesize(total_size),
        }

    format_id_value = info_payload.get("format_id") or "unknown"
    width_value = info_payload.get("width")
    height_value = info_payload.get("height")
    resolution = "unknown"
    if width_value and height_value:
        resolution = f"{int(width_value)}x{int(height_value)}"
    return {
        "format_id": str(format_id_value),
        "resolution": resolution,
        "video_codec": info_payload.get("vcodec") or "unknown",
        "audio_codec": info_payload.get("acodec") or "unknown",
        "filesize": _format_filesize(
            info_payload.get("filesize") or info_payload.get("filesize_approx")
        ),
    }


_NOISY_WARNING_SNIPPETS = (
    "[youtube]",
    "sabr streaming",
    "web client https formats have been skipped",
    "web_safari client https formats have been skipped",
    "tv client https formats have been skipped",
)

_ESSENTIAL_PHRASES = (
    "success! video saved",
    "renaming downloaded file",
    "treating video as main video file",
    "storing video in subfolder",
    "created movie folder",
    "fetching radarr details",
    "resolved youtube format",
    "merging playlist videos",
)


def _filter_logs_for_display(logs: Iterable[str], debug_mode: bool) -> List[str]:
    filtered: List[str] = []
    for raw in logs or []:
        text = str(raw)
        trimmed = text.strip()
        if not trimmed:
            continue
        if debug_mode:
            filtered.append(trimmed)
            continue

        lowered = trimmed.lower()
        if lowered.startswith("debug:"):
            continue

        if lowered.startswith("warning:") and any(
            snippet in lowered for snippet in _NOISY_WARNING_SNIPPETS
        ):
            continue

        if lowered.startswith(("error:", "warning:", "[download]", "[ffmpeg]", "[merger]")):
            filtered.append(trimmed)
            continue

        if any(phrase in lowered for phrase in _ESSENTIAL_PHRASES):
            filtered.append(trimmed)

    return filtered if filtered else []


def normalize_path_overrides(overrides: List[Dict[str, str]]) -> List[Dict[str, str]]:
    """Sanitize and de-duplicate path override entries."""

    normalized: List[Dict[str, str]] = []
    for entry in overrides:
        if not isinstance(entry, dict):
            continue
        remote = str(entry.get("remote") or "").strip()
        local = str(entry.get("local") or "").strip()
        if not remote or not local:
            continue
        remote_clean = remote.rstrip("/\\") or remote
        local_clean = os.path.abspath(os.path.expanduser(local))
        record = {"remote": remote_clean, "local": local_clean}
        if record not in normalized:
            normalized.append(record)
    return normalized


def load_config() -> Dict:
    """Load configuration from disk or environment defaults."""

    cached_config = _CACHE.get("config")
    if isinstance(cached_config, dict):
        return cached_config

    try:
        with open(CONFIG_PATH, "r", encoding="utf-8") as handle:
            data = json.load(handle)
            if not isinstance(data, dict):
                raise ValueError("Invalid configuration format")
            # Ensure expected keys are present.
            config = _default_config()
            config.update(data)
    except FileNotFoundError:
        config = _default_config()
    except (OSError, json.JSONDecodeError) as exc:  # pragma: no cover - configuration file errors
        print(f"Failed to load configuration: {exc}")
        config = _default_config()

    config["radarr_url"] = (config.get("radarr_url") or "").strip().rstrip("/")
    config["radarr_api_key"] = (config.get("radarr_api_key") or "").strip()
    file_paths = config.get("file_paths", [])
    if not isinstance(file_paths, list):
        file_paths = [str(file_paths)] if file_paths else []
    config["file_paths"] = [os.path.abspath(os.path.expanduser(str(path))) for path in file_paths]

    overrides_raw = config.get("path_overrides", [])
    if not isinstance(overrides_raw, list):
        overrides_raw = []
    config["path_overrides"] = normalize_path_overrides(overrides_raw)

    config["debug_mode"] = bool(config.get("debug_mode"))

    cookie_file = str(config.get("cookie_file") or "").strip()
    if not cookie_file:
        default_candidate = os.path.join(CONFIG_BASE, DEFAULT_COOKIE_FILENAME)
        if os.path.exists(default_candidate):
            cookie_file = DEFAULT_COOKIE_FILENAME
    config["cookie_file"] = cookie_file

    _CACHE["config"] = config
    return config


def save_config(config: Dict) -> None:
    """Persist configuration to disk and reset caches."""

    os.makedirs(os.path.dirname(CONFIG_PATH) or ".", exist_ok=True)
    with open(CONFIG_PATH, "w", encoding="utf-8") as handle:
        json.dump(config, handle, indent=2)
    _CACHE["config"] = config
    _CACHE["movies"] = None


def is_configured(config: Optional[Dict] = None) -> bool:
    """Return True when the application has been configured."""

    cfg = config or load_config()
    return bool(cfg.get("radarr_url") and cfg.get("radarr_api_key") and cfg.get("file_paths"))


def normalize_paths(raw_paths: str) -> List[str]:
    """Convert newline-separated paths into cleaned absolute paths."""

    paths: List[str] = []
    for line in raw_paths.splitlines():
        cleaned = line.strip()
        if not cleaned:
            continue
        expanded = os.path.abspath(os.path.expanduser(cleaned))
        if expanded not in paths:
            paths.append(expanded)
    return paths


def parse_path_overrides(raw_overrides: str) -> Tuple[List[Dict[str, str]], List[str]]:
    """Parse override definitions of the form 'remote => local'."""

    overrides: List[Dict[str, str]] = []
    errors: List[str] = []
    for line_number, line in enumerate(raw_overrides.splitlines(), start=1):
        cleaned = line.strip()
        if not cleaned:
            continue
        separator: Optional[str] = None
        for candidate in ("=>", "->", ","):
            if candidate in cleaned:
                separator = candidate
                break
        if separator is None:
            errors.append(
                f"Path override line {line_number} must use 'remote => local' format: {cleaned!r}"
            )
            continue
        remote_raw, local_raw = cleaned.split(separator, 1)
        remote = remote_raw.strip()
        local = local_raw.strip()
        if not remote or not local:
            errors.append(
                f"Path override line {line_number} is missing a remote or local path: {cleaned!r}"
            )
            continue
        overrides.append({"remote": remote, "local": local})
    return overrides, errors


def _cookie_absolute_path(cookie_file: str) -> str:
    """Return an absolute cookie file path for a configured value."""
    if not cookie_file:
        return ""
    expanded = os.path.expanduser(cookie_file)
    if os.path.isabs(expanded):
        return os.path.abspath(expanded)
    return os.path.abspath(os.path.join(CONFIG_BASE, expanded))


def _secure_cookie_file(path: str) -> None:
    """Set restrictive permissions on the cookie file when possible."""
    if not path:
        return
    try:
        if os.name == "nt":
            os.chmod(path, stat.S_IREAD | stat.S_IWRITE)
        else:
            os.chmod(path, 0o600)
    except OSError:
        pass


def get_cookie_path(config: Optional[Dict] = None) -> str:
    """Locate the cookie file, preferring environment overrides."""
    env_path = os.environ.get("YT_COOKIE_FILE")
    if env_path:
        absolute = _cookie_absolute_path(env_path)
        if os.path.exists(absolute):
            _secure_cookie_file(absolute)
            return absolute
    cfg = config or load_config()
    cookie_file = str(cfg.get("cookie_file") or "").strip()
    absolute = _cookie_absolute_path(cookie_file)
    if absolute and os.path.exists(absolute):
        _secure_cookie_file(absolute)
        return absolute
    return ""


def save_cookie_text(raw_text: str) -> str:
    """Persist cookie text to disk and return the relative filename."""
    os.makedirs(CONFIG_BASE or ".", exist_ok=True)
    cookie_file = DEFAULT_COOKIE_FILENAME
    target_path = _cookie_absolute_path(cookie_file)
    flags = os.O_WRONLY | os.O_CREAT | os.O_TRUNC
    mode = 0o600 if os.name != "nt" else 0o666
    with os.fdopen(os.open(target_path, flags, mode), "w", encoding="utf-8") as handle:
        handle.write(raw_text.strip() + "\n")
    _secure_cookie_file(target_path)
    return cookie_file


def delete_cookie_file(cookie_file: str) -> None:
    """Delete the configured cookie file if it exists."""
    absolute = _cookie_absolute_path(cookie_file)
    if not absolute:
        return
    try:
        if os.path.exists(absolute):
            os.remove(absolute)
    except OSError:
        pass


@app.before_request
def ensure_configured() -> Optional[object]:
    """Redirect to the setup flow if the app has not been configured yet."""

    if request.endpoint in {"static", "setup"}:
        return None
    if request.endpoint is None:
        return None
    if is_configured():
        return None
    return redirect(url_for("setup"))


def get_all_movies() -> List[Dict]:
    """Fetch all movies from Radarr and cache the results."""
    cached_movies = _CACHE.get("movies")
    if isinstance(cached_movies, list):
        return cached_movies

    config = load_config()
    if not is_configured(config):
        return []

    try:
        movies = _fetch_radarr_movies(config)
        _CACHE["movies"] = movies
        return movies
    except (requests.RequestException, ValueError) as exc:  # pragma: no cover - network errors
        print(f"Error fetching movies from Radarr: {exc}")
        return []


def _fetch_radarr_movies(config: Dict) -> List[Dict]:
    """Return the full list of movies from Radarr sorted alphabetically."""

    response = requests.get(
        f"{config['radarr_url']}/api/v3/movie",
        headers={"X-Api-Key": config["radarr_api_key"]},
        timeout=10,
    )
    response.raise_for_status()
    movies = response.json()
    if not isinstance(movies, list):
        raise ValueError("Radarr returned an invalid movie list.")
    movies.sort(key=lambda movie: str(movie.get("title", "")).lower())
    return movies


def _radarr_headers(config: Dict) -> Dict[str, str]:
    """Return request headers required for Radarr API calls."""

    return {"X-Api-Key": config["radarr_api_key"]}


def _radarr_request(
    method: str,
    path: str,
    *,
    config: Optional[Dict] = None,
    params: Optional[Dict[str, Any]] = None,
    payload: Optional[Dict[str, Any]] = None,
) -> requests.Response:
    """Execute a Radarr API request and raise for HTTP errors."""

    cfg = config or load_config()
    if not is_configured(cfg):
        raise RuntimeError("Radarr has not been configured.")

    url = f"{cfg['radarr_url']}{path}"
    headers = _radarr_headers(cfg)
    if payload is not None:
        headers["Content-Type"] = "application/json"

    response = requests.request(
        method.upper(),
        url,
        headers=headers,
        params=params,
        json=payload,
        timeout=10,
    )
    response.raise_for_status()
    return response


def _lookup_tmdb_movie(tmdb_id: str, config: Dict) -> Optional[Dict]:
    """Return Radarr lookup data for a TMDb identifier."""

    if not tmdb_id:
        return None

    response = _radarr_request(
        "GET",
        "/api/v3/movie/lookup/tmdb",
        config=config,
        params={"tmdbId": tmdb_id},
    )

    try:
        payload = response.json()
    except ValueError:
        return None

    if isinstance(payload, list):
        return payload[0] if payload else None
    if isinstance(payload, dict):
        return payload
    return None


def _load_radarr_library_options(config: Dict) -> Tuple[List[Dict[str, Any]], List[Dict[str, Any]]]:
    """Fetch Radarr root folders and quality profiles."""

    root_response = _radarr_request("GET", "/api/v3/rootFolder", config=config)
    quality_response = _radarr_request("GET", "/api/v3/qualityProfile", config=config)

    try:
        root_payload = root_response.json()
    except ValueError:
        root_payload = []
    try:
        quality_payload = quality_response.json()
    except ValueError:
        quality_payload = []

    root_folders: List[Dict[str, Any]] = []
    for entry in root_payload or []:
        if isinstance(entry, dict):
            root_folders.append(entry)

    quality_profiles: List[Dict[str, Any]] = []
    for entry in quality_payload or []:
        if isinstance(entry, dict):
            quality_profiles.append(entry)

    return root_folders, quality_profiles


def _select_default_root_path(root_folders: List[Dict[str, Any]]) -> Optional[str]:
    """Choose the default Radarr root folder path."""

    candidates: List[Dict[str, Any]] = []
    for entry in root_folders or []:
        if not isinstance(entry, dict):
            continue
        path = str(entry.get("path") or "").strip()
        if not path:
            continue
        candidates.append({"path": path, "accessible": bool(entry.get("accessible", True))})

    if not candidates:
        return None

    for entry in candidates:
        if entry.get("accessible", True):
            return entry["path"]

    return candidates[0]["path"]


def _select_default_quality_profile_id(quality_profiles: List[Dict[str, Any]]) -> Optional[int]:
    """Choose the default Radarr quality profile identifier."""

    for entry in quality_profiles or []:
        if not isinstance(entry, dict):
            continue
        try:
            profile_id = int(entry.get("id"))
        except (TypeError, ValueError):
            continue
        if profile_id >= 0:
            return profile_id
    return None


def sanitize_filename(name: str) -> str:
    """Sanitize a string to be safe as a filename."""
    sanitized = re.sub(r'[\\/:*?"<>|]+', "_", name)
    return sanitized.strip().rstrip('.')


def build_movie_stem(movie: Dict) -> str:
    """Return the canonical movie stem ``Title (Year) {tmdb-ID}``."""

    title = str(movie.get("title") or "Movie").strip()
    year = str(movie.get("year") or "").strip()
    tmdb_id = str(movie.get("tmdbId") or "").strip()

    parts = [title]
    if year:
        parts.append(f"({year})")
    if tmdb_id:
        parts.append(f"{{tmdb-{tmdb_id}}}")

    stem = " ".join(parts)
    cleaned = sanitize_filename(stem)
    return cleaned or "Movie"


def resolve_movie_by_metadata(
    movie_id: str,
    tmdb: str,
    title: str,
    year: str,
    log,
) -> Optional[Dict]:
    """Attempt to resolve a Radarr movie by assorted metadata."""
    if movie_id:
        return {"id": str(movie_id)}

    movies = get_all_movies()
    if tmdb:
        for movie in movies:
            if str(movie.get("tmdbId") or "") == tmdb:
                log(f"Matched TMDb ID {tmdb} to Radarr movie '{movie.get('title')}'.")
                return movie
    if title:
        lowered = title.lower()
        matches = [movie for movie in movies if movie.get("title", "").lower() == lowered]
        if year:
            matches = [movie for movie in matches if str(movie.get("year") or "") == year]
        if matches:
            match = matches[0]
            match_title = match.get("title") or ""
            if year:
                description = (
                    f"Matched title '{title}' ({year}) to Radarr movie '{match_title}'."
                )
            else:
                description = f"Matched title '{title}' to Radarr movie '{match_title}'."
            log(description)
            return match
    return None


EXTRA_TYPE_LABELS = {
    "trailer": "Trailer",
    "behindthescenes": "Behind the Scenes",
    "deleted": "Deleted Scene",
    "featurette": "Featurette",
    "interview": "Interview",
    "scene": "Scene",
    "short": "Short",
    "other": "Other",
}


EXTRA_TYPE_ALIASES = {
    "trailers": "trailer",
    "behindthescene": "behindthescenes",
    "behindthescenesclip": "behindthescenes",
    "behindthescenesfeature": "behindthescenes",
    "behindthescenesfeaturette": "behindthescenes",
    "deletedscene": "deleted",
    "deletedscenes": "deleted",
    "featurettes": "featurette",
    "interviews": "interview",
    "scenes": "scene",
    "shorts": "short",
    "extras": "other",
}


def normalize_extra_type_key(raw_value: str) -> Optional[str]:
    """Return a canonical extra type key for a user-provided value."""

    token = re.sub(r"[^a-z]", "", str(raw_value or "").lower())
    if not token:
        return None
    if token in EXTRA_TYPE_LABELS:
        return token
    return EXTRA_TYPE_ALIASES.get(token)


def _describe_job(payload: Dict) -> Dict:
    """Build presentation metadata for a job payload."""
    movie_label = (payload.get("movieName") or payload.get("title") or "").strip()
    standalone = bool(payload.get("standalone"))
    if not movie_label:
        movie_label = "Standalone Download" if standalone else "Selected Movie"
    if standalone and movie_label == "Standalone Download":
        override_title = (payload.get("title") or "").strip()
        if override_title:
            movie_label = override_title
    if not standalone and movie_label == "Standalone Download":
        movie_label = "Selected Movie"
    extra = bool(payload.get("extra"))
    extra_type = (payload.get("extraType") or "trailer").strip().lower()
    extra_name = (payload.get("extra_name") or "").strip()
    merge_playlist = bool(payload.get("merge_playlist"))
    playlist_mode = (
        payload.get("playlist_mode")
        or ("merge" if merge_playlist else "single")
    ).strip().lower()
    if playlist_mode == "merge":
        merge_playlist = True
    extra_label = extra_name or EXTRA_TYPE_LABELS.get(extra_type, extra_type.capitalize())
    if extra and extra_label:
        label = f"{movie_label} – {extra_label}"
        subtitle = f"Extra • {extra_label}"
    else:
        label = movie_label
        subtitle = ""
    metadata = []
    if extra:
        metadata.append("Stored as extra content")
    if merge_playlist:
        metadata.append("Playlist merged into single file")
    if standalone:
        metadata.append("Standalone download (outside Radarr)")
    return {"label": label or "Radarr Download", "subtitle": subtitle, "metadata": metadata}


ALLOWED_PLAYLIST_MODES = {"single", "merge"}


def _validate_request_urls(data: Dict, error: Callable[[str], None]) -> str:
    """Return the validated YouTube URL from the request payload."""

    yt_url = (data.get("yturl") or "").strip()
    if not yt_url:
        error("YouTube URL is required.")
    elif not re.search(r"(youtube\.com|youtu\.be)/", yt_url):
        error("Please provide a valid YouTube URL.")
    return yt_url


def _validate_movie_selection(data: Dict, error: Callable[[str], None]) -> str:
    """Ensure a movie has been chosen from the suggestions list."""

    movie_id = (data.get("movieId") or "").strip()
    if not movie_id:
        error("No movie selected. Please choose a movie from the suggestions list.")
    return movie_id


def _resolve_playlist_mode(data: Dict, error: Callable[[str], None]) -> str:
    """Return the requested playlist handling mode."""

    playlist_mode = (data.get("playlist_mode") or "single").strip().lower()
    if playlist_mode not in ALLOWED_PLAYLIST_MODES:
        error("Invalid playlist handling option selected.")
        playlist_mode = "single"
    return playlist_mode


def _resolve_extra_settings(
    data: Dict, error: Callable[[str], None]
) -> Tuple[bool, str, str]:
    """Determine the extra storage options for the request."""

    extra_requested = bool(data.get("extra"))
    extra_name = (data.get("extra_name") or "").strip()

    if extra_requested and not extra_name:
        error("Extra name is required when storing in a subfolder.")

    selected_extra_type = (data.get("extraType") or "trailer").strip().lower()

    return extra_requested, extra_name, selected_extra_type


def _prepare_create_payload(data: Dict, error: Callable[[str], None]) -> Dict:
    """Validate and sanitise the incoming create payload."""

    playlist_mode = _resolve_playlist_mode(data, error)

    standalone = bool(data.get("standalone"))

    extra_requested, extra_name, selected_extra_type = _resolve_extra_settings(
        data, error
    )

    if standalone:
        extra_requested = False
        extra_name = ""
        selected_extra_type = "other"

    if standalone:
        movie_id = (data.get("movieId") or "").strip()
    else:
        movie_id = _validate_movie_selection(data, error)

    return {
        "yturl": _validate_request_urls(data, error),
        "movieId": movie_id,
        "movieName": (data.get("movieName") or "").strip(),
        "title": (data.get("title") or "").strip(),
        "year": (data.get("year") or "").strip(),
        "tmdb": (data.get("tmdb") or "").strip(),
        "extra": extra_requested,
        "extraType": selected_extra_type,
        "extra_name": extra_name,
        "merge_playlist": playlist_mode == "merge",
        "playlist_mode": playlist_mode,
        "standalone": standalone,
    }


def _format_root_folder(entry: Dict[str, Any]) -> Dict[str, Any]:
    """Normalise a Radarr root folder entry for the UI."""

    path = str(entry.get("path") or "").strip()
    return {
        "id": entry.get("id"),
        "name": entry.get("name") or path or "Root Folder",
        "path": path,
        "accessible": bool(entry.get("accessible", True)),
        "freeSpace": entry.get("freeSpace"),
    }


def _format_quality_profile(entry: Dict[str, Any]) -> Dict[str, Any]:
    """Normalise a Radarr quality profile entry for the UI."""

    return {
        "id": entry.get("id"),
        "name": entry.get("name") or f"Profile {entry.get('id')}",
    }


@app.route("/youtube/search", methods=["GET"])
def youtube_search() -> Response:
    """Search for YouTube videos matching the supplied query."""

    query = (request.args.get("q") or "").strip()
    if len(query) < 2:
        return (
            jsonify({"error": "Please provide a search query with at least 2 characters."}),
            400,
        )

    limit_value = request.args.get("limit", default=10, type=int)
    if limit_value is None:
        limit_value = 10

    try:
        results = _search_youtube(query, limit=limit_value)
    except RuntimeError as exc:
        app.logger.error("Failed to search YouTube for query %r: %s", query, exc)
        return jsonify({"error": "Failed to search YouTube."}), 502

    return jsonify({"results": results})


@app.route("/radarr/options", methods=["GET"])
def radarr_options():
    """Return Radarr library options required for quick movie creation."""

    config = load_config()
    if not is_configured(config):
        return jsonify({"error": "Application has not been configured yet."}), 503

    try:
        root_folders, quality_profiles = _load_radarr_library_options(config)
    except requests.HTTPError as exc:  # pragma: no cover - depends on Radarr
        response = exc.response
        status = response.status_code if response is not None else 502
        message = "Failed to load Radarr options."
        if response is not None:
            try:
                payload = response.json()
            except ValueError:
                payload = None
            if isinstance(payload, dict):
                message = payload.get("message") or payload.get("error") or message
        return jsonify({"error": message}), status
    except (requests.RequestException, ValueError) as exc:  # pragma: no cover - network errors
        return jsonify({"error": f"Failed to load Radarr options: {exc}"}), 502

    formatted_roots = []
    for entry in root_folders or []:
        if isinstance(entry, dict):
            formatted_roots.append(_format_root_folder(entry))

    formatted_profiles = []
    for entry in quality_profiles or []:
        if isinstance(entry, dict):
            formatted_profiles.append(_format_quality_profile(entry))

    return jsonify(
        {
            "rootFolders": formatted_roots,
            "qualityProfiles": formatted_profiles,
        }
    )


class RadarrRequestError(Exception):
    """Raised when a Radarr integration call cannot be completed."""

    def __init__(self, message: str, status: int) -> None:
        super().__init__(message)
        self.message = message
        self.status = status


@dataclass(frozen=True)
class RadarrMovieOptions:
    """Configuration details required to create a Radarr movie."""

    root_folder_path: str
    quality_profile_id: int
    monitored: bool
    search: bool


def _json_error(message: str, status: int) -> Tuple[Response, int]:
    """Return a JSON error payload with the provided HTTP status."""

    return jsonify({"error": message}), status


def _require_configured() -> Dict:
    """Ensure the application is configured before performing Radarr calls."""

    config = load_config()
    if not is_configured(config):
        raise RadarrRequestError("Application has not been configured yet.", 503)
    return config


def _extract_radarr_error(response: Optional[requests.Response], default: str) -> str:
    """Parse a Radarr error response for a useful message."""

    if response is None:
        return default
    try:
        payload = response.json()
    except ValueError:
        payload = None
    if isinstance(payload, dict):
        return payload.get("message") or payload.get("error") or default
    return default


def _raise_radarr_http_error(exc: requests.HTTPError, default: str) -> None:
    """Convert a Radarr HTTP error into a RadarrRequestError."""

    response = exc.response
    status = response.status_code if response is not None else 502
    message = _extract_radarr_error(response, default)
    raise RadarrRequestError(message, status) from exc


def _parse_tmdb_id(data: Dict[str, Any]) -> str:
    """Extract and validate the TMDb identifier from the request payload."""

    tmdb_id = str(data.get("tmdbId") or "").strip()
    if not tmdb_id or not tmdb_id.isdigit():
        message = "TMDb ID is required." if not tmdb_id else "TMDb ID must be numeric."
        raise RadarrRequestError(message, 400)
    return tmdb_id


def _resolve_library_selection(
    data: Dict[str, Any], config: Dict
) -> Tuple[str, int, bool, bool]:
    """Resolve root folder, quality profile, monitoring, and search defaults."""

    root_folder_path = str(data.get("rootFolderPath") or "").strip()
    quality_profile_id = _extract_quality_profile_id(data.get("qualityProfileId"))
    monitored = bool(data.get("monitored", True))
    search_flag = data.get("search")

    needs_defaults = not root_folder_path or quality_profile_id is None
    if needs_defaults:
        root_folder_path, quality_profile_id = _load_default_library_options(
            root_folder_path, quality_profile_id, config
        )

    if not root_folder_path:
        raise RadarrRequestError(
            "Radarr does not have any root folders configured.", 503
        )
    if quality_profile_id is None:
        raise RadarrRequestError(
            "Radarr does not have any quality profiles configured.", 503
        )

    search = bool(search_flag) if search_flag is not None else needs_defaults

    return root_folder_path, int(quality_profile_id), monitored, search


def _load_default_library_options(
    root_folder_path: str, quality_profile_id: Optional[int], config: Dict
) -> Tuple[str, int]:
    """Fetch Radarr library options and select sensible defaults."""

    try:
        root_folders, quality_profiles = _load_radarr_library_options(config)
    except requests.HTTPError as exc:  # pragma: no cover - depends on Radarr
        _raise_radarr_http_error(exc, "Failed to load Radarr library options.")
    except (requests.RequestException, ValueError) as exc:  # pragma: no cover - network errors
        raise RadarrRequestError(f"Failed to load Radarr options: {exc}", 502) from exc

    resolved_root = root_folder_path or _select_default_root_path(root_folders) or ""
    resolved_profile = (
        quality_profile_id
        if quality_profile_id is not None
        else _select_default_quality_profile_id(quality_profiles)
    )

    if not resolved_root:
        raise RadarrRequestError(
            "Radarr does not have any root folders configured.", 503
        )
    if resolved_profile is None:
        raise RadarrRequestError(
            "Radarr does not have any quality profiles configured.", 503
        )

    return resolved_root, int(resolved_profile)


def _fetch_movie_lookup(tmdb_id: str, config: Dict) -> Dict[str, Any]:
    """Fetch movie lookup data from Radarr, raising helpful errors when unavailable."""

    try:
        lookup = _lookup_tmdb_movie(tmdb_id, config)
    except requests.HTTPError as exc:  # pragma: no cover - depends on Radarr
        _raise_radarr_http_error(exc, "Failed to query Radarr for lookup data.")
    except requests.RequestException as exc:  # pragma: no cover - network errors
        raise RadarrRequestError(f"Failed to query Radarr: {exc}", 502) from exc

    if not lookup:
        raise RadarrRequestError("Movie not found.", 404)

    return lookup


def _search_radarr_movies(query: str, config: Dict) -> List[Dict[str, Any]]:
    """Run a Radarr lookup query and return the resulting payload."""

    try:
        response = _radarr_request(
            "GET",
            "/api/v3/movie/lookup",
            config=config,
            params={"term": query},
        )
    except requests.HTTPError as exc:  # pragma: no cover - depends on Radarr
        _raise_radarr_http_error(exc, "Failed to search Radarr for movies.")
    except requests.RequestException as exc:  # pragma: no cover - network errors
        raise RadarrRequestError(f"Failed to search Radarr: {exc}", 502) from exc

    try:
        payload = response.json()
    except ValueError as exc:  # pragma: no cover - invalid JSON
        raise RadarrRequestError(f"Failed to search Radarr: {exc}", 502) from exc

    return payload if isinstance(payload, list) else []


def _create_radarr_movie(payload: Dict[str, Any], config: Dict) -> Dict[str, Any]:
    """Send a Radarr movie creation request and return the created record."""

    try:
        response = _radarr_request(
            "POST", "/api/v3/movie", config=config, payload=payload
        )
    except requests.HTTPError as exc:  # pragma: no cover - depends on Radarr
        _raise_radarr_http_error(exc, "Radarr rejected the movie creation request.")
    except requests.RequestException as exc:  # pragma: no cover - network errors
        raise RadarrRequestError(f"Failed to add movie to Radarr: {exc}", 502) from exc

    try:
        return response.json()
    except ValueError as exc:  # pragma: no cover - invalid JSON
        raise RadarrRequestError(f"Failed to add movie to Radarr: {exc}", 502) from exc


def _build_movie_creation_payload(
    lookup: Dict[str, Any], tmdb_id: str, options: RadarrMovieOptions
) -> Dict[str, Any]:
    """Build the payload Radarr expects when creating a movie."""

    images = lookup.get("images") if isinstance(lookup.get("images"), list) else []
    tags = lookup.get("tags") if isinstance(lookup.get("tags"), list) else []

    return {
        "title": lookup.get("title")
        or lookup.get("originalTitle")
        or lookup.get("sortTitle")
        or "Untitled",
        "qualityProfileId": options.quality_profile_id,
        "titleSlug": lookup.get("titleSlug") or str(tmdb_id),
        "tmdbId": int(lookup.get("tmdbId") or tmdb_id),
        "year": lookup.get("year"),
        "images": images,
        "rootFolderPath": options.root_folder_path,
        "monitored": options.monitored,
        "minimumAvailability": lookup.get("minimumAvailability") or "released",
        "addOptions": {"searchForMovie": bool(options.search)},
        "tags": tags,
    }


@app.route("/radarr/search", methods=["GET"])
def radarr_search():
    """Search Radarr for movies using a text query."""

    query = (request.args.get("query") or "").strip()
    if len(query) < 2:
        message = (
            "Search query is required."
            if not query
            else "Search query must be at least 2 characters."
        )
        return _json_error(message, 400)

    try:
        config = _require_configured()
        payload = _search_radarr_movies(query, config)
    except RadarrRequestError as exc:
        return _json_error(exc.message, exc.status)

    results: List[Dict[str, Any]] = []
    for entry in payload or []:
        if not isinstance(entry, dict):
            continue
        tmdb_id = entry.get("tmdbId")
        if tmdb_id is None:
            continue
        preview = _build_lookup_preview(entry, str(tmdb_id))
        if preview.get("tmdbId"):
            results.append(preview)

    return jsonify({"results": results})


def _build_lookup_preview(lookup: Dict[str, Any], tmdb_id: str) -> Dict[str, Any]:
    """Transform Radarr lookup data into a preview payload."""

    genres = lookup.get("genres") if isinstance(lookup.get("genres"), list) else []
    return {
        "title": lookup.get("title")
        or lookup.get("originalTitle")
        or lookup.get("sortTitle")
        or "",
        "year": lookup.get("year"),
        "tmdbId": lookup.get("tmdbId") or tmdb_id,
        "overview": lookup.get("overview") or "",
        "runtime": lookup.get("runtime"),
        "genres": genres,
        "remotePoster": lookup.get("remotePoster") or "",
        "images": lookup.get("images") if isinstance(lookup.get("images"), list) else [],
        "titleSlug": lookup.get("titleSlug") or "",
        "minimumAvailability": lookup.get("minimumAvailability") or "released",
    }


@app.route("/radarr/lookup", methods=["GET"])
def radarr_lookup():
    """Return preview details for a TMDb movie via Radarr."""

    tmdb_id = (request.args.get("tmdbId") or "").strip()
    if not tmdb_id or not tmdb_id.isdigit():
        message = "TMDb ID is required." if not tmdb_id else "TMDb ID must be numeric."
        return _json_error(message, 400)

    try:
        config = _require_configured()
        lookup = _fetch_movie_lookup(tmdb_id, config)
    except RadarrRequestError as exc:
        return _json_error(exc.message, exc.status)

    return jsonify({"movie": _build_lookup_preview(lookup, tmdb_id)})


def _extract_quality_profile_id(raw: Any) -> Optional[int]:
    """Convert incoming profile identifiers into integers."""

    try:
        if isinstance(raw, bool):
            return None
        return int(raw)
    except (TypeError, ValueError):
        return None


@app.route("/radarr/movies/refresh", methods=["POST"])
def radarr_refresh_movies() -> Response:
    """Force refresh the cached Radarr movie library."""

    try:
        config = _require_configured()
    except RadarrRequestError as exc:
        return _json_error(exc.message, exc.status)

    try:
        movies = _fetch_radarr_movies(config)
        _CACHE["movies"] = movies
    except (requests.RequestException, ValueError) as exc:  # pragma: no cover - network errors
        print(f"Error refreshing movies from Radarr: {exc}")
        return _json_error("Failed to refresh Radarr movies.", 502)

    payload: List[Dict[str, Any]] = []
    for movie in movies:
        if isinstance(movie, dict):
            payload.append(
                {
                    "id": movie.get("id"),
                    "title": movie.get("title"),
                    "year": movie.get("year"),
                    "tmdbId": movie.get("tmdbId"),
                }
            )

    return jsonify({"movies": payload})


@app.route("/radarr/movies", methods=["POST"])
def radarr_add_movie():
    """Create a new movie in Radarr from TMDb lookup data."""

    data = request.get_json(silent=True) or {}
    try:
        config = _require_configured()
        tmdb_id = _parse_tmdb_id(data)
        root_folder_path, quality_profile_id, monitored, search = _resolve_library_selection(
            data, config
        )
        options = RadarrMovieOptions(
            root_folder_path=root_folder_path,
            quality_profile_id=quality_profile_id,
            monitored=monitored,
            search=search,
        )
        lookup = _fetch_movie_lookup(tmdb_id, config)
        payload = _build_movie_creation_payload(lookup, tmdb_id, options)
        created = _create_radarr_movie(payload, config)
    except RadarrRequestError as exc:
        return _json_error(exc.message, exc.status)

    _CACHE["movies"] = None

    return jsonify(
        {
            "movie": {
                "id": created.get("id"),
                "title": created.get("title"),
                "year": created.get("year"),
                "tmdbId": created.get("tmdbId"),
            }
        }
    )


@app.route("/", methods=["GET"])
def index():
    """Render the main application interface."""
    movies = get_all_movies()
    config = load_config()
    return render_template(
        "index.html",
        movies=movies,
        configured=is_configured(config),
        debug_mode=config.get("debug_mode", False),
    )


@app.route("/create", methods=["POST"])
def create():
    """Create a new download job from the submitted request payload."""
    config = load_config()
    if not is_configured(config):
        return jsonify({"logs": ["ERROR: Application has not been configured yet."]}), 503

    data = request.get_json(silent=True) or {}
    logs: List[str] = []
    errors: List[str] = []

    def error(message: str) -> None:
        logs.append(f"ERROR: {message}")
        errors.append(message)

    payload = _prepare_create_payload(data, error)

    if errors:
        return jsonify({"logs": logs}), 400

    descriptors = _describe_job(payload)
    job_id = str(uuid.uuid4())
    job_record = jobs_repo.create(
        {
            "id": job_id,
            "status": "queued",
            "progress": 0,
            "label": descriptors["label"],
            "subtitle": descriptors["subtitle"],
            "metadata": descriptors["metadata"],
            "message": "",
            "logs": ["Job queued."],
            "request": payload,
        }
    )

    cancel_event = threading.Event()
    worker = threading.Thread(
        target=process_download_job,
        args=(job_id, payload, cancel_event),
        daemon=True,
    )
    _register_job_control(job_id, worker, cancel_event)
    worker.start()

    display_job = dict(job_record)
    display_job["logs"] = _filter_logs_for_display(
        display_job.get("logs", []), config.get("debug_mode", False)
    )

    return jsonify({"job": display_job, "debug_mode": config.get("debug_mode", False)}), 202


def process_download_job(
    job_id: str, payload: Dict, cancel_event: threading.Event
) -> None:
    """Execute the yt-dlp workflow for a queued job."""
    # pylint: disable=too-many-locals,too-many-branches,too-many-nested-blocks
    # pylint: disable=too-many-statements,too-many-return-statements
    def log(message: str) -> None:
        append_job_log(job_id, message)

    def warn(message: str) -> None:
        append_job_log(job_id, f"WARNING: {message}")

    def fail(message: str) -> None:
        append_job_log(job_id, f"ERROR: {message}")
        _mark_job_failure(job_id, message)

    def debug(message: str) -> None:
        append_job_log(job_id, f"DEBUG: {message}")

    cancellation_logged = False
    playlist_temp_dir: Optional[str] = None
    expected_pattern: Optional[str] = None
    downloaded_candidates: List[str] = []
    merge_playlist = False

    def acknowledge_cancellation() -> None:
        nonlocal cancellation_logged
        if not cancellation_logged:
            append_job_log(job_id, "Cancellation acknowledged; stopping job.")
            cancellation_logged = True

    def ensure_not_cancelled() -> None:
        if cancel_event.is_set():
            acknowledge_cancellation()
            raise JobCancelled()

    try:
        _job_status(job_id, "processing", progress=1)
        config = load_config()
        if not is_configured(config):
            fail("Application has not been configured yet.")
            return

        ensure_not_cancelled()

        debug_enabled = bool(config.get("debug_mode"))
        compact_progress_logs = not debug_enabled
        cookie_path = get_cookie_path(config)

        yt_url = (payload.get("yturl") or "").strip()
        movie_id = (payload.get("movieId") or "").strip()
        tmdb = (payload.get("tmdb") or "").strip()
        title = (payload.get("title") or "").strip()
        year = (payload.get("year") or "").strip()
        merge_playlist = bool(payload.get("merge_playlist"))
        playlist_mode = (
            payload.get("playlist_mode")
            or ("merge" if merge_playlist else "single")
        ).strip().lower()
        if playlist_mode not in ALLOWED_PLAYLIST_MODES:
            warn(f"Invalid playlist mode '{playlist_mode}', defaulting to single video.")
            playlist_mode = "single"
        merge_playlist = playlist_mode == "merge"
        payload["playlist_mode"] = playlist_mode
        payload["merge_playlist"] = merge_playlist

        standalone = bool(payload.get("standalone"))
        payload["standalone"] = standalone

        extra_type = (payload.get("extraType") or "trailer").strip().lower()
        allowed_extra_types = {
            "trailer",
            "behindthescenes",
            "deleted",
            "featurette",
            "interview",
            "scene",
            "short",
            "other",
        }
        if extra_type not in allowed_extra_types:
            log(f"Unknown extra type '{extra_type}', defaulting to 'other'.")
            extra_type = "other"
        payload["extraType"] = extra_type

        descriptors = _describe_job(payload)
        jobs_repo.update(
            job_id,
            {
                "label": descriptors["label"],
                "subtitle": descriptors["subtitle"],
                "metadata": descriptors["metadata"],
                "request": payload,
            },
        )

        ensure_not_cancelled()

        extra = bool(payload.get("extra")) and not standalone
        extra_name = (payload.get("extra_name") or "").strip() if extra else ""
        payload["extra"] = extra
        payload["extra_name"] = extra_name
        jobs_repo.update(job_id, {"request": payload})

        movie: Dict[str, Any] = {}
        target_dir = ""
        canonical_stem = ""
        standalone_base_path: Optional[str] = None
        download_dir: Optional[str] = None

        if standalone:
            standalone_base_path = _select_standalone_library_path(config)
            if standalone_base_path is None:
                fail("Standalone downloads require at least one accessible library path.")
                return
            log("Standalone download requested; skipping Radarr library lookup.")
            log(f"Standalone base path resolved to '{standalone_base_path}'.")
            target_dir = standalone_base_path
            _job_status(job_id, "processing", progress=10)
        else:
            resolved = resolve_movie_by_metadata(movie_id, tmdb, title, year, log)
            if resolved is None or not str(resolved.get("id")):
                fail("No movie selected. Please choose a movie from the suggestions list.")
                return
            movie_id = str(resolved.get("id"))
            payload["movieId"] = movie_id
            jobs_repo.update(job_id, {"request": payload})

            try:
                log(f"Fetching Radarr details for movie ID {movie_id}.")
                response = requests.get(
                    f"{config['radarr_url']}/api/v3/movie/{movie_id}",
                    headers={"X-Api-Key": config["radarr_api_key"]},
                    timeout=10,
                )
                response.raise_for_status()
                movie = response.json()
            except (requests.RequestException, ValueError) as exc:  # pragma: no cover - network errors
                fail(f"Could not retrieve movie info from Radarr (ID {movie_id}): {exc}")
                return

            movie_path = movie.get("path")
            resolved_path, created_folder = resolve_movie_path(
                movie_path, config, create_if_missing=True
            )
            if resolved_path is None:
                fail(f"Movie folder not found on disk: {movie_path}")
                return

            movie_path = resolved_path
            if created_folder:
                log(f"Created movie folder at '{movie_path}'.")
            log(f"Movie path resolved to '{movie_path}'.")
            _job_status(job_id, "processing", progress=10)

            ensure_not_cancelled()

            folder_map = {
                "trailer": "Trailers",
                "behindthescenes": "Behind The Scenes",
                "deleted": "Deleted Scenes",
                "featurette": "Featurettes",
                "interview": "Interviews",
                "scene": "Scenes",
                "short": "Shorts",
                "other": "Other",
            }

            target_dir = movie_path
            if extra:
                subfolder = folder_map.get(extra_type, extra_type.capitalize() + "s")
                target_dir = os.path.join(movie_path, subfolder)
                os.makedirs(target_dir, exist_ok=True)
                log(f"Storing video in subfolder '{subfolder}'.")
            else:
                log("Treating video as main video file.")

            movie_stem = build_movie_stem(movie)
            log(f"Resolved Radarr movie stem to '{movie_stem}'.")

            canonical_stem = movie_stem
            if extra:
                extra_label = sanitize_filename(extra_name) or EXTRA_TYPE_LABELS.get(
                    extra_type, extra_type.capitalize()
                )
                if extra_label:
                    canonical_stem = f"{movie_stem} {extra_label}"
                    log(f"Using extra label '{extra_label}'.")

            download_dir = target_dir

        if merge_playlist:
            log("Playlist download requested; videos will be merged into a single file.")

        descriptive = extra_name if extra else ""
        default_label = "Playlist" if merge_playlist else "Video"
        if descriptive:
            log(f"Using custom descriptive name '{descriptive}'.")

        info_payload: Optional[Dict] = None

        if shutil.which("ffmpeg") is None:
            warn(
                "ffmpeg executable not found; yt-dlp may fall back to a lower quality "
                "progressive stream."
            )

        progress_pattern = re.compile(r"(\d{1,3}(?:\.\d+)?)%")
        format_selector = YTDLP_FORMAT_SELECTOR

        info_command = ["yt-dlp"]
        if cookie_path:
            info_command += ["--cookies", cookie_path]
        info_command += [
            "-f",
            format_selector,
            "--skip-download",
        ]
        if merge_playlist:
            info_command.append("--yes-playlist")
        else:
            info_command.append("--no-playlist")
        info_command += [
            "--print-json",
            yt_url,
        ]

        resolved_format: Dict[str, str] = {}
        ensure_not_cancelled()

        info_payload = None
        info_stdout = ""
        info_stderr = ""
        info_returncode: Optional[int] = None
        metadata_timed_out = False

        log("Fetching YouTube metadata to determine output naming and formats.")

        try:
            with subprocess.Popen(
                info_command,
                stdout=subprocess.PIPE,
                stderr=subprocess.PIPE,
                stdin=subprocess.DEVNULL,
                text=False,
            ) as info_process:
                _set_job_process(job_id, info_process)
                start_time = time.monotonic()

                selector = selectors.DefaultSelector()
                stdout_chunks: List[bytes] = []
                stderr_chunks: List[bytes] = []

                if info_process.stdout is not None:
                    selector.register(info_process.stdout, selectors.EVENT_READ, "stdout")
                if info_process.stderr is not None:
                    selector.register(info_process.stderr, selectors.EVENT_READ, "stderr")

                def _drain_events(timeout: float) -> None:
                    try:
                        events = selector.select(timeout=timeout)
                    except OSError:
                        events = []
                    for key, _ in events:
                        stream = key.fileobj
                        label = key.data
                        try:
                            chunk = stream.read1(4096)
                        except (ValueError, OSError):
                            chunk = b""
                        if not chunk:
                            try:
                                selector.unregister(stream)
                            except (KeyError, ValueError):
                                pass
                            try:
                                stream.close()
                            except OSError:
                                pass
                            continue
                        if label == "stdout":
                            stdout_chunks.append(chunk)
                        else:
                            stderr_chunks.append(chunk)

                try:
                    while True:
                        if cancel_event.is_set():
                            acknowledge_cancellation()
                            _terminate_process(info_process)
                            raise JobCancelled()

                        if METADATA_FETCH_TIMEOUT_SECONDS:
                            elapsed = time.monotonic() - start_time
                            if elapsed >= METADATA_FETCH_TIMEOUT_SECONDS:
                                metadata_timed_out = True
                                warn(
                                    "yt-dlp metadata query exceeded "
                                    f"{METADATA_FETCH_TIMEOUT_SECONDS} seconds; "
                                    "continuing without metadata."
                                )
                                _terminate_process(info_process)
                                break

                        _drain_events(timeout=0.2)

                        if not selector.get_map():
                            if info_process.poll() is not None:
                                break
                            try:
                                info_process.wait(timeout=0.2)
                            except subprocess.TimeoutExpired:
                                continue
                            else:
                                break

                        if info_process.poll() is not None:
                            # Process has exited but there may still be buffered data.
                            _drain_events(timeout=0)
                            if not selector.get_map():
                                break
                finally:
                    # Drain any remaining buffered data without blocking.
                    try:
                        _drain_events(timeout=0)
                    except Exception:  # pragma: no cover - defensive cleanup
                        pass
                    selector.close()

                try:
                    info_returncode = info_process.wait(timeout=5)
                except subprocess.TimeoutExpired:
                    _terminate_process(info_process)
                    try:
                        info_returncode = info_process.wait(timeout=5)
                    except subprocess.TimeoutExpired:
                        info_returncode = info_process.returncode
                except OSError:
                    info_returncode = info_process.returncode

                info_stdout = b"".join(stdout_chunks).decode("utf-8", errors="replace")
                info_stderr = b"".join(stderr_chunks).decode("utf-8", errors="replace")
        except (
            FileNotFoundError,
            OSError,
            ValueError,
        ) as exc:  # pragma: no cover - command failure
            warn(f"Failed to query format details via yt-dlp: {exc}")
        finally:
            _clear_job_process(job_id)

        if cancel_event.is_set():
            acknowledge_cancellation()
            raise JobCancelled()

        if info_returncode not in (0, None) and not metadata_timed_out:
            warn(
                "yt-dlp metadata query exited with status "
                f"{info_returncode}; continuing without metadata."
            )
        else:
            for raw_line in info_stdout.splitlines():
                stripped = raw_line.strip()
                if not stripped:
                    continue
                try:
                    info_payload = json.loads(stripped)
                except json.JSONDecodeError:
                    continue
                else:
                    break

            if info_stderr:
                for line in info_stderr.strip().splitlines():
                    debug(f"yt-dlp metadata: {line}")

            if info_payload:
                log("YouTube metadata retrieved successfully.")

            if info_payload:
                resolved_format = _resolve_requested_format(info_payload)

        if resolved_format:
            log(
                "Resolved YouTube format: "
                f"id={resolved_format['format_id']}, "
                f"resolution={resolved_format['resolution']}, "
                f"video_codec={resolved_format['video_codec']}, "
                f"audio_codec={resolved_format['audio_codec']}, "
                f"filesize={resolved_format['filesize']}"
            )
        else:
            log("yt-dlp did not report a resolved format; proceeding with download.")

        if not descriptive:
            candidate_title = ""
            if info_payload:
                if merge_playlist:
                    candidate_title = (
                        info_payload.get("playlist_title")
                        or info_payload.get("playlist")
                        or info_payload.get("title")
                        or ""
                    )
                else:
                    candidate_title = info_payload.get("title") or ""
            candidate_title = candidate_title.strip()
            if candidate_title:
                descriptive = candidate_title
                log(f"Using YouTube title '{descriptive}'.")
            else:
                descriptive = default_label
                subject = "playlist" if merge_playlist else "video"
                warn(
                    "yt-dlp did not provide a %s title. Using fallback name '%s'."
                    % (subject, default_label)
                )

        descriptive = sanitize_filename(descriptive) or default_label

        if extra:
            extra_suffix = sanitize_filename(extra_name) or extra_type
            if extra_suffix:
                filename_base = f"{descriptive}-{extra_suffix}"
            else:
                filename_base = descriptive
        else:
            filename_base = descriptive

        filename_base = filename_base or "Video"

        if standalone:
            standalone_folder_name = filename_base
            if info_payload:
                if merge_playlist:
                    standalone_folder_name = (
                        info_payload.get("playlist_title")
                        or info_payload.get("playlist")
                        or info_payload.get("title")
                        or standalone_folder_name
                    )
                else:
                    standalone_folder_name = (
                        info_payload.get("title") or standalone_folder_name
                    )

            standalone_folder_name = sanitize_filename(
                (standalone_folder_name or "").strip()
            ) or filename_base or "Video"

            if not canonical_stem:
                canonical_stem = standalone_folder_name

            if standalone_base_path is None:
                fail("Standalone downloads require a configured library path.")
                return

            final_folder_path = os.path.join(
                standalone_base_path, standalone_folder_name
            )
            created_new = False
            if os.path.isfile(final_folder_path):
                suffix = 1
                base_name = standalone_folder_name
                while True:
                    candidate_name = f"{base_name} ({suffix})"
                    candidate_path = os.path.join(
                        standalone_base_path, candidate_name
                    )
                    if not os.path.exists(candidate_path) or os.path.isdir(candidate_path):
                        final_folder_path = candidate_path
                        standalone_folder_name = candidate_name
                        break
                    suffix += 1

            if not os.path.isdir(final_folder_path):
                try:
                    os.makedirs(final_folder_path, exist_ok=True)
                except OSError as exc:
                    fail(f"Failed to create standalone folder '{final_folder_path}': {exc}")
                    return
                created_new = True

            if created_new:
                log(f"Created standalone folder at '{final_folder_path}'.")
            else:
                log(f"Standalone folder resolved to '{final_folder_path}'.")

            target_dir = final_folder_path
            download_dir = final_folder_path
            filename_base = standalone_folder_name
            canonical_stem = standalone_folder_name

        if download_dir is None:
            fail("Internal error: download directory could not be determined.")
            return

        download_filename_base = filename_base

        pattern = os.path.join(download_dir, f"{download_filename_base}.*")
        if any(os.path.exists(path) for path in glob_paths(pattern)):
            log(
                f"File stem '{download_filename_base}' already exists. "
                "Searching for a free filename."
            )
            suffix_index = 1
            while True:
                candidate_base = f"{download_filename_base} ({suffix_index})"
                candidate_pattern = os.path.join(download_dir, f"{candidate_base}.*")
                if not any(os.path.exists(path) for path in glob_paths(candidate_pattern)):
                    download_filename_base = candidate_base
                    log(f"Selected new filename stem '{download_filename_base}'.")
                    break
                suffix_index += 1

        template_base = download_filename_base.replace("%", "%%")
        if merge_playlist:
            playlist_temp_dir = os.path.join(download_dir, f".yt2radarr_playlist_{job_id}")
            os.makedirs(playlist_temp_dir, exist_ok=True)
            log(
                "Playlist merge enabled. Downloads will be staged in "
                f"'{os.path.basename(playlist_temp_dir)}'."
            )
            target_template = os.path.join(
                playlist_temp_dir, "%(playlist_index)05d - %(title)s.%(ext)s"
            )
            expected_pattern = os.path.join(playlist_temp_dir, "*.*")
        else:
            target_template = os.path.join(download_dir, f"{template_base}.%(ext)s")
            expected_pattern = os.path.join(download_dir, f"{download_filename_base}.*")

        command = ["yt-dlp"]
        if cookie_path:
            command += ["--cookies", cookie_path]
        command += ["--newline"]
        command += ["-f", format_selector]
        if merge_playlist:
            command.append("--yes-playlist")
        else:
            command.append("--no-playlist")
        command += ["-o", target_template, yt_url]

        log("Running yt-dlp with explicit output template.")

        _job_status(job_id, "processing", progress=20)

        output_lines: List[str] = []
        progress_log_active = False

        debug_prefixes = (
            "[debug]",
            "[info]",
            "[extractor]",
            "[metadata]",
            "[youtube]",
        )

        def handle_output_line(text: str) -> None:
            nonlocal progress_log_active

            line = text.strip()
            if not line:
                return
            output_lines.append(line)
            match = progress_pattern.search(line)
            if match:
                try:
                    progress_value = float(match.group(1))
                except (TypeError, ValueError):
                    progress_value = None
                if progress_value is not None:
                    _job_status(job_id, "processing", progress=progress_value)
                if line.startswith("[download]"):
                    if compact_progress_logs:
                        if not progress_log_active:
                            append_job_log(job_id, line)
                            progress_log_active = True
                        else:
                            replace_job_log(job_id, line)
                    else:
                        append_job_log(job_id, line)
                    return
            lowered = line.lower()
            if "error" in lowered:
                append_job_log(job_id, f"ERROR: {line}")
                return
            if "warning" in lowered:
                warn(line)
                return
            if line.startswith("[download]") or line.startswith("[ffmpeg]"):
                log(line)
                return
            if line.lower().startswith(debug_prefixes):
                debug(line)
                return
            log(line)

        ensure_not_cancelled()

        return_code = 0
        try:
            with subprocess.Popen(
                command,
                stdout=subprocess.PIPE,
                stderr=subprocess.STDOUT,
                text=True,
                bufsize=1,
                cwd=download_dir,
                stdin=subprocess.DEVNULL,
            ) as process:
                _set_job_process(job_id, process)
                assert process.stdout is not None
                for raw_line in process.stdout:
                    if cancel_event.is_set():
                        acknowledge_cancellation()
                        try:
                            process.terminate()
                        except OSError:
                            pass
                        try:
                            process.wait(timeout=5)
                        except subprocess.TimeoutExpired:
                            try:
                                process.kill()
                            except OSError:
                                pass
                        _cleanup_temp_files(expected_pattern)
                        raise JobCancelled()
                    line = raw_line.rstrip()
                    if not line:
                        continue
                    handle_output_line(line)
                return_code = process.wait()
        except (OSError, ValueError) as exc:  # pragma: no cover - command failure
            fail(f"Failed to invoke yt-dlp: {exc}")
            return
        finally:
            _clear_job_process(job_id)

        if return_code != 0:
            failure_summary = output_lines[-1] if output_lines else "Download failed."
            log(f"yt-dlp exited with code {return_code}.")

            _cleanup_temp_files(expected_pattern)

            fail(f"Download failed: {failure_summary[:300]}")
            return

        downloaded_candidates = [
            path
            for path in glob_paths(expected_pattern)
            if os.path.isfile(path) and not path.endswith((".part", ".ytdl"))
        ]

        if cancel_event.is_set():
            acknowledge_cancellation()
            for candidate in list(downloaded_candidates):
                try:
                    os.remove(candidate)
                except OSError:
                    continue
            _cleanup_temp_files(expected_pattern)
            raise JobCancelled()

        def _is_intermediate_file(name: str) -> bool:
            base = os.path.basename(name)
            if base.endswith(".temp") or ".temp." in base:
                return True
            return bool(re.search(r"\.f\d+\.\w+$", base))

        if not downloaded_candidates:
            fail("Download completed but the output file could not be located.")
            return

        if merge_playlist:
            if not playlist_temp_dir:
                fail("Internal error: playlist staging directory was not created.")
                return
            ffmpeg_path = shutil.which("ffmpeg")
            if ffmpeg_path is None:
                fail("ffmpeg is required to merge playlist videos but was not found.")
                return
            downloaded_candidates.sort()
            segment_count = len(downloaded_candidates)
            log(
                f"Merging playlist videos with ffmpeg (segments: {segment_count})."
            )

            def _escape_concat_path(value: str) -> str:
                return value.replace("\\", "\\\\").replace("'", "\\'")

            concat_manifest = os.path.join(playlist_temp_dir, "concat.txt")
            ensure_not_cancelled()
            try:
                with open(concat_manifest, "w", encoding="utf-8") as handle:
                    for candidate in downloaded_candidates:
                        handle.write(
                            f"file '{_escape_concat_path(os.path.abspath(candidate))}'\n"
                        )
            except OSError as exc:
                fail(f"Failed to prepare playlist merge manifest: {exc}")
                return

            first_ext = os.path.splitext(downloaded_candidates[0])[1] or ".mp4"
            merged_output_path = os.path.join(playlist_temp_dir, f"merged{first_ext}")

            merge_command = [
                ffmpeg_path,
                "-y",
                "-f",
                "concat",
                "-safe",
                "0",
                "-i",
                concat_manifest,
                "-c",
                "copy",
                merged_output_path,
            ]

            ensure_not_cancelled()

            stdout_data = ""
            stderr_data = ""
            merge_returncode = 0
            try:
                with subprocess.Popen(
                    merge_command,
                    stdout=subprocess.PIPE,
                    stderr=subprocess.PIPE,
                    text=True,
                    stdin=subprocess.DEVNULL,
                ) as merge_process:
                    _set_job_process(job_id, merge_process)
                    try:
                        stdout_data, stderr_data = merge_process.communicate()
                    finally:
                        _clear_job_process(job_id)
                    merge_returncode = merge_process.returncode
            except (OSError, ValueError) as exc:
                fail(f"Failed to invoke ffmpeg for playlist merge: {exc}")
                return

            if stdout_data:
                for line in stdout_data.strip().splitlines():
                    debug(f"ffmpeg: {line}")
            if stderr_data:
                for line in stderr_data.strip().splitlines():
                    debug(f"ffmpeg: {line}")

            if cancel_event.is_set():
                acknowledge_cancellation()
                if os.path.exists(merged_output_path):
                    try:
                        os.remove(merged_output_path)
                    except OSError:
                        pass
                raise JobCancelled()

            if merge_returncode != 0 or not os.path.exists(merged_output_path):
                fail("Failed to merge playlist videos into a single file.")
                return

            log("Merging playlist videos completed successfully.")

            try:
                os.remove(concat_manifest)
            except OSError:
                pass

            for candidate in downloaded_candidates:
                if os.path.abspath(candidate) == os.path.abspath(merged_output_path):
                    continue
                try:
                    os.remove(candidate)
                except OSError:
                    continue

            downloaded_candidates = [merged_output_path]

            if cancel_event.is_set():
                acknowledge_cancellation()
                for candidate in list(downloaded_candidates):
                    try:
                        os.remove(candidate)
                    except OSError:
                        continue
                raise JobCancelled()


        final_candidates = [
            path for path in downloaded_candidates if not _is_intermediate_file(path)
        ]

        if final_candidates:
            target_path = max(final_candidates, key=os.path.getmtime)
        else:
            downloaded_candidates.sort(key=os.path.getmtime, reverse=True)
            target_path = downloaded_candidates[0]
        actual_extension = os.path.splitext(target_path)[1].lstrip(".").lower()

        job_snapshot = jobs_repo.get(job_id)
        if job_snapshot:
            metadata = list(job_snapshot.get("metadata") or [])
            updated_metadata: List[str] = []
            def _should_keep(entry: object) -> bool:
                if not isinstance(entry, str):
                    return True
                lowered = entry.lower()
                prefixes = [
                    "format:",
                    "format id:",
                    "resolution:",
                    "video codec:",
                    "audio codec:",
                    "filesize:",
                ]
                return not any(lowered.startswith(prefix) for prefix in prefixes)

            for item in metadata:
                if _should_keep(item):
                    updated_metadata.append(item)

            if actual_extension:
                updated_metadata.append(f"Format: {actual_extension.upper()}")
            if resolved_format.get("format_id"):
                updated_metadata.append(f"Format ID: {resolved_format['format_id']}")
            if resolved_format.get("resolution") and resolved_format["resolution"] != "unknown":
                updated_metadata.append(f"Resolution: {resolved_format['resolution']}")
            if resolved_format.get("video_codec") and resolved_format["video_codec"] != "unknown":
                updated_metadata.append(f"Video Codec: {resolved_format['video_codec']}")
            if resolved_format.get("audio_codec") and resolved_format["audio_codec"] != "unknown":
                updated_metadata.append(f"Audio Codec: {resolved_format['audio_codec']}")
            if resolved_format.get("filesize") and resolved_format["filesize"] != "unknown":
                updated_metadata.append(f"Filesize: {resolved_format['filesize']}")

            jobs_repo.update(job_id, {"metadata": updated_metadata})

        if actual_extension:
            canonical_filename = f"{canonical_stem}.{actual_extension}"
        else:
            canonical_filename = canonical_stem
        canonical_path = os.path.join(target_dir, canonical_filename)
        if os.path.exists(canonical_path):
            base_name, ext_part = os.path.splitext(canonical_filename)
            log(
                (
                    f"Canonical filename '{canonical_filename}' already exists. "
                    "Searching for a free name."
                )
            )
            name_suffix = 1
            while True:
                new_filename = f"{base_name} ({name_suffix}){ext_part}"
                candidate = os.path.join(target_dir, new_filename)
                if not os.path.exists(candidate):
                    canonical_filename = new_filename
                    canonical_path = candidate
                    log(f"Selected canonical filename '{new_filename}'.")
                    break
                name_suffix += 1

        try:
            if os.path.abspath(target_path) != os.path.abspath(canonical_path):
                log(
                    f"Renaming downloaded file to canonical name '{canonical_filename}'."
                )
                os.replace(target_path, canonical_path)
                target_path = canonical_path
            else:
                log("Download already matches canonical filename.")
        except OSError as exc:
            fail(
                f"Failed to rename downloaded file to '{canonical_filename}': {exc}"
            )
            return

        if cancel_event.is_set():
            acknowledge_cancellation()
            try:
                if os.path.exists(target_path):
                    os.remove(target_path)
            except OSError:
                pass
            raise JobCancelled()

        for leftover in downloaded_candidates:
            if os.path.abspath(leftover) == os.path.abspath(target_path):
                continue
            if not _is_intermediate_file(leftover):
                continue
            try:
                os.remove(leftover)
            except OSError:
                continue

        if merge_playlist and playlist_temp_dir:
            try:
                shutil.rmtree(playlist_temp_dir)
            except OSError:
                pass

        _job_status(job_id, "processing", progress=100)
        log(f"Success! Video saved as '{target_path}'.")
        _mark_job_success(job_id)
    except JobCancelled:
        _cleanup_temp_files(expected_pattern)
        for candidate in list(downloaded_candidates):
            try:
                os.remove(candidate)
            except OSError:
                continue
        _cleanup_playlist_dir(playlist_temp_dir)
        append_job_log(job_id, "Job cancelled.")
        _mark_job_cancelled(job_id)
    # pylint: disable=broad-exception-caught
    except Exception as exc:  # pragma: no cover - unexpected failure
        fail(f"Unexpected error: {exc}")
    # pylint: enable=broad-exception-caught
    finally:
        _clear_job_process(job_id)
        _unregister_job_control(job_id)


@app.route("/jobs/<job_id>/cancel", methods=["POST"])
def cancel_job(job_id: str):
    """Request cancellation for an active job."""

    job = jobs_repo.get(job_id)
    if job is None:
        return jsonify({"error": "Job not found."}), 404

    status = str(job.get("status") or "").lower()
    if status not in {"queued", "processing"}:
        return (
            jsonify({"job": job, "message": "Job is not active and cannot be cancelled."}),
            409,
        )

    process_to_terminate: Optional[subprocess.Popen] = None
    already_requested = False
    with _JOB_CONTROLS_LOCK:
        control = _JOB_CONTROLS.get(job_id)
        if control is None:
            return (
                jsonify({"job": job, "message": "Job worker is no longer active."}),
                409,
            )
        already_requested = control.cancel_event.is_set()
        control.cancel_event.set()
        process_to_terminate = control.process

    if process_to_terminate is not None:
        _terminate_process(process_to_terminate)

    message = "Cancellation already requested." if already_requested else "Cancellation requested."

    if not already_requested:
        append_job_log(job_id, "Cancellation requested by user.")
        jobs_repo.update(job_id, {"message": "Cancelling..."})

    updated_job = jobs_repo.get(job_id) or job
    return jsonify({"job": updated_job, "message": message}), 202


@app.route("/jobs", methods=["GET"])
def jobs_index():
    """Return the current job list and debug mode flag."""
    config = load_config()
    return jsonify(
        {
            "jobs": jobs_repo.list(),
            "debug_mode": config.get("debug_mode", False),
        }
    )


@app.route("/jobs/<job_id>", methods=["GET"])
def job_detail(job_id: str):
    """Return detailed information for a specific job."""
    config = load_config()
    job = jobs_repo.get(job_id, include_logs=True)
    if job is None:
        return jsonify({"error": "Job not found."}), 404
    job["logs"] = _filter_logs_for_display(job.get("logs", []), config.get("debug_mode", False))
    return jsonify({"job": job, "debug_mode": config.get("debug_mode", False)})


def _resolve_override_target(
    normalized_original: str,
    overrides: Iterable[Dict[str, str]],
    ensure_candidate: Callable[[str, Optional[str]], Optional[str]],
) -> Optional[str]:
    """Return a resolved path using configured override mappings."""

    for override in overrides:
        remote = (override.get("remote") or "").strip()
        local = (override.get("local") or "").strip()
        if not remote or not local:
            continue
        remote_normalized = os.path.normpath(remote).replace("\\", "/")
        if normalized_original == remote_normalized:
            remainder = ""
        elif normalized_original.startswith(remote_normalized + "/"):
            remainder = normalized_original[len(remote_normalized) + 1 :]
        else:
            continue
        candidate = (
            os.path.normpath(os.path.join(local, remainder)) if remainder else local
        )
        base_dir = os.path.dirname(candidate) if remainder else None
        resolved = ensure_candidate(candidate, base_dir or local)
        if resolved:
            return resolved

    return None


def _select_standalone_library_path(config: Dict) -> Optional[str]:
    """Return the first accessible library path for standalone downloads."""

    for entry in config.get("file_paths", []):
        candidate = str(entry or "").strip()
        if not candidate:
            continue
        if os.path.isdir(candidate):
            return candidate
    return None


def _resolve_library_target(
    folder_name: str,
    search_paths: Iterable[str],
    ensure_candidate: Callable[[str, Optional[str]], Optional[str]],
) -> Optional[str]:
    """Return a resolved path using configured library search paths."""

    for base_path in search_paths:
        candidate = os.path.join(base_path, folder_name)
        resolved = ensure_candidate(candidate, base_path)
        if resolved:
            return resolved
    return None


def resolve_movie_path(
    original_path: Optional[str],
    config: Dict,
    *,
    create_if_missing: bool = False,
) -> Tuple[Optional[str], bool]:
    """Resolve a movie folder path using configured library paths.

    Returns a tuple of ``(path, created)`` where ``created`` indicates whether
    the directory was created during resolution.
    """

    created = False

    def ensure_candidate(candidate: str, base_dir: Optional[str]) -> Optional[str]:
        nonlocal created
        if os.path.isdir(candidate):
            return candidate
        if not create_if_missing:
            return None
        candidate_base = base_dir or os.path.dirname(candidate)
        if not candidate_base or not os.path.isdir(candidate_base):
            return None
        try:
            os.makedirs(candidate, exist_ok=True)
        except OSError:
            return None
        created = True
        return candidate

    if not original_path:
        return None, created

    normalized_path = os.path.normpath(str(original_path))
    resolved_path: Optional[str] = None

    if os.path.isdir(normalized_path):
        resolved_path = normalized_path
    else:
        resolved_path = ensure_candidate(
            normalized_path, os.path.dirname(normalized_path)
        )

    if resolved_path is None:
        normalized_original = normalized_path.replace("\\", "/")
        resolved_path = _resolve_override_target(
            normalized_original,
            config.get("path_overrides", []),
            ensure_candidate,
        )

    if resolved_path is None:
        folder_name = os.path.basename(normalized_path.rstrip(os.sep))
        if folder_name:
            resolved_path = _resolve_library_target(
                folder_name,
                config.get("file_paths", []),
                ensure_candidate,
            )

    return resolved_path, created


@app.route("/setup", methods=["GET", "POST"])
def setup():
    """Render and process the application setup form."""
    # pylint: disable=too-many-locals,too-many-branches,too-many-return-statements
    config = load_config().copy()
    errors: List[str] = []

    overrides_text = "\n".join(
        f"{item['remote']} => {item['local']}" for item in config.get("path_overrides", [])
    )

    cookie_preview = ""

    if request.method == "POST":
        radarr_url = (request.form.get("radarr_url") or "").strip().rstrip("/")
        api_key = (request.form.get("radarr_api_key") or "").strip()
        raw_paths = request.form.get("file_paths") or ""
        file_paths = normalize_paths(raw_paths)
        raw_overrides = request.form.get("path_overrides") or ""
        overrides_text = raw_overrides
        override_entries, override_errors = parse_path_overrides(raw_overrides)
        overrides = normalize_path_overrides(override_entries)
        errors.extend(override_errors)
        debug_mode = bool(request.form.get("debug_mode"))

        cookie_text = request.form.get("cookie_text") or ""
        cookie_preview = cookie_text
        clear_cookies = bool(request.form.get("clear_cookies"))

        if not radarr_url:
            errors.append("Radarr URL is required.")
        elif not re.match(r"^https?://", radarr_url):
            errors.append("Radarr URL must start with http:// or https://.")
        if not api_key:
            errors.append("Radarr API key is required.")
        if not file_paths:
            errors.append("At least one library path is required.")

        config.update(
            {
                "radarr_url": radarr_url,
                "radarr_api_key": api_key,
                "file_paths": file_paths,
                "path_overrides": overrides,
                "debug_mode": debug_mode,
            }
        )

        if not errors:
            if cookie_text.strip():
                config["cookie_file"] = save_cookie_text(cookie_text)
            elif clear_cookies:
                delete_cookie_file(config.get("cookie_file", ""))
                config["cookie_file"] = ""
            save_config(config)
            return redirect(url_for("index"))

    return render_template(
        "setup.html",
        config=config,
        errors=errors,
        configured=is_configured(config),
        overrides_text=overrides_text,
        cookie_preview=cookie_preview,
        cookie_env_path=os.environ.get("YT_COOKIE_FILE", ""),
        resolved_cookie_path=get_cookie_path(config),
    )


if __name__ == "__main__":
    app.run(host="0.0.0.0", port=5000)<|MERGE_RESOLUTION|>--- conflicted
+++ resolved
@@ -75,30 +75,9 @@
     "95/"
     "best"
 )
-<<<<<<< HEAD
 METADATA_FETCH_TIMEOUT_SECONDS = 120
 
 
-=======
-
-YOUTUBE_SEARCH_MAX_RESULTS = 20
-YOUTUBE_SEARCH_CACHE_TTL = 90.0
-
-_YOUTUBE_SEARCH_CACHE: Dict[Tuple[str, int], Tuple[float, List[Dict[str, Any]]]] = {}
-_YOUTUBE_SEARCH_LOCK = threading.Lock()
-
-YOUTUBE_SEARCH_DL_OPTIONS = {
-    "quiet": True,
-    "skip_download": True,
-    "extract_flat": True,
-    "noplaylist": True,
-    "cachedir": False,
-    "socket_timeout": 10,
-    "retries": 1,
-    "extractor_retries": 0,
-    "nocheckcertificate": True,
-}
->>>>>>> 251cd913
 def _format_filesize(value: Optional[float]) -> str:
     """Return a human-readable string for a byte size."""
 
