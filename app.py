"""Flask application that bridges YouTube downloads into Radarr."""

# pylint: disable=too-many-lines

import itertools
import json
import os
import re
import shutil
import stat
import subprocess
import threading
import time
import uuid
import selectors
from dataclasses import dataclass
from collections.abc import Iterable
from typing import Any, Callable, Dict, List, Optional, Tuple

from glob import glob as glob_paths

import requests  # pylint: disable=import-error
from flask import (  # pylint: disable=import-error
    Flask,
    Response,
    jsonify,
    redirect,
    render_template,
    request,
    url_for,
)
from yt_dlp import YoutubeDL  # pylint: disable=import-error
from yt_dlp.extractor.youtube import YoutubeSearchIE  # pylint: disable=import-error
from yt_dlp.utils import YoutubeDLError  # pylint: disable=import-error

from jobs import JobRepository


@dataclass
class JobControl:
    """Track runtime details for an active download worker."""

    thread: threading.Thread
    cancel_event: threading.Event
    process: Optional[subprocess.Popen] = None


class JobCancelled(Exception):
    """Raised when a download job has been cancelled by the user."""


_JOB_CONTROLS: Dict[str, JobControl] = {}
_JOB_CONTROLS_LOCK = threading.Lock()

app = Flask(__name__)

CONFIG_BASE = os.environ.get("YT2RADARR_CONFIG_DIR", os.path.dirname(__file__))
CONFIG_PATH = os.path.join(CONFIG_BASE, "config.json")
JOBS_PATH = os.path.join(CONFIG_BASE, "jobs.json")
DEFAULT_COOKIE_FILENAME = "cookies.txt"

# Prefer higher bitrate HLS/H.264 streams before falling back to DASH/AV1.
# YouTube often serves low bitrate AV1 streams as "best", so bias toward
# muxed or H.264/AAC combinations at the highest available resolution and only
# allow other codecs when no higher quality HLS/H.264 options are available.
YTDLP_FORMAT_SELECTOR = (
    "bestvideo[height>=2160][vcodec^=avc1]+bestaudio[acodec^=mp4a]/"
    "bestvideo[height>=1440][vcodec^=avc1]+bestaudio[acodec^=mp4a]/"
    "bestvideo[height>=1080][vcodec^=avc1]+bestaudio[acodec^=mp4a]/"
    "bestvideo[height>=720][vcodec^=avc1]+bestaudio[acodec^=mp4a]/"
    "bestvideo[height>=2160]+bestaudio/"
    "bestvideo[height>=1440]+bestaudio/"
    "bestvideo[height>=1080]+bestaudio/"
    "bestvideo[height>=720]+bestaudio/"
    "95/"
    "best"
)
<<<<<<< HEAD
METADATA_FETCH_TIMEOUT_SECONDS = 120


=======

YOUTUBE_SEARCH_MAX_RESULTS = 20
YOUTUBE_SEARCH_CACHE_TTL = 90.0

_YOUTUBE_SEARCH_CACHE: Dict[Tuple[str, int], Tuple[float, List[Dict[str, Any]]]] = {}
_YOUTUBE_SEARCH_LOCK = threading.Lock()

YOUTUBE_SEARCH_DL_OPTIONS = {
    "quiet": True,
    "skip_download": True,
    "extract_flat": True,
    "noplaylist": True,
    "cachedir": False,
    "socket_timeout": 10,
    "retries": 1,
    "extractor_retries": 0,
    "nocheckcertificate": True,
}
>>>>>>> 251cd913
def _format_filesize(value: Optional[float]) -> str:
    """Return a human-readable string for a byte size."""

    if value is None:
        return "unknown"
    try:
        size = float(value)
    except (TypeError, ValueError):
        return "unknown"
    if size <= 0:
        return "unknown"
    units = ["B", "KiB", "MiB", "GiB", "TiB"]
    unit_index = 0
    while size >= 1024 and unit_index < len(units) - 1:
        size /= 1024
        unit_index += 1
    return f"{size:.1f} {units[unit_index]}"
def _default_config() -> Dict:
    return {
        "radarr_url": (os.environ.get("RADARR_URL") or "").rstrip("/"),
        "radarr_api_key": os.environ.get("RADARR_API_KEY") or "",
        "file_paths": [],
        "path_overrides": [],
        "debug_mode": bool(os.environ.get("YT2RADARR_DEBUG", "").strip()),
        "cookie_file": "",
    }


_CACHE: Dict[str, Optional[Any]] = {"config": None, "movies": None}

jobs_repo = JobRepository(JOBS_PATH, max_items=50)


def append_job_log(job_id: str, message: str) -> None:
    """Append a single log message to the given job."""
    jobs_repo.append_logs(job_id, [message])


def replace_job_log(job_id: str, message: str) -> None:
    """Replace the most recent log entry for a job."""
    jobs_repo.replace_last_log(job_id, message)


def _mark_job_failure(job_id: str, message: str) -> None:
    """Mark the specified job as failed."""
    jobs_repo.mark_failure(job_id, message)


def _mark_job_success(job_id: str) -> None:
    """Mark the specified job as successful."""
    jobs_repo.mark_success(job_id)


def _mark_job_cancelled(job_id: str, message: str = "Job cancelled by user.") -> None:
    """Mark the specified job as cancelled."""

    jobs_repo.mark_cancelled(job_id, message)


def _job_status(job_id: str, status: str, progress: Optional[float] = None) -> None:
    """Persist a status update for a job."""
    jobs_repo.status(job_id, status, progress=progress)


def _register_job_control(
    job_id: str, worker: threading.Thread, cancel_event: threading.Event
) -> None:
    """Store the worker and cancellation event for an active job."""

    control = JobControl(thread=worker, cancel_event=cancel_event)
    with _JOB_CONTROLS_LOCK:
        _JOB_CONTROLS[job_id] = control


def _set_job_process(job_id: str, process: Optional[subprocess.Popen]) -> None:
    """Record the active subprocess for a running job."""

    with _JOB_CONTROLS_LOCK:
        control = _JOB_CONTROLS.get(job_id)
        if control is not None:
            control.process = process


def _clear_job_process(job_id: str) -> None:
    """Clear any tracked subprocess for the specified job."""

    with _JOB_CONTROLS_LOCK:
        control = _JOB_CONTROLS.get(job_id)
        if control is not None:
            control.process = None


def _unregister_job_control(job_id: str) -> None:
    """Remove tracking information for a completed job."""

    with _JOB_CONTROLS_LOCK:
        _JOB_CONTROLS.pop(job_id, None)


def _terminate_process(process: Optional[subprocess.Popen]) -> None:
    """Attempt to gracefully stop a running subprocess."""

    if process is None:
        return
    try:
        process.terminate()
    except OSError:
        return
    try:
        process.wait(timeout=5)
    except subprocess.TimeoutExpired:
        try:
            process.kill()
        except OSError:
            pass


def _cleanup_temp_files(pattern: Optional[str]) -> None:
    """Remove temporary download fragments produced by yt-dlp."""

    if not pattern:
        return
    for leftover in glob_paths(pattern):
        if leftover.endswith((".part", ".ytdl")):
            try:
                os.remove(leftover)
            except OSError:
                continue


def _normalise_youtube_result(entry: Dict[str, Any]) -> Optional[Dict[str, Any]]:
    """Convert a YouTube search entry into the structure expected by the UI."""

    url = entry.get("url")
    if not url:
        video_id = entry.get("id")
        if isinstance(video_id, str):
            url = f"https://www.youtube.com/watch?v={video_id}"
    if not url:
        return None

    view_count = entry.get("view_count")
    if view_count is None:
        view_count = entry.get("concurrent_view_count")

    return {
        "id": entry.get("id"),
        "title": entry.get("title"),
        "url": url,
        "uploader": entry.get("uploader") or entry.get("channel"),
        "viewCount": view_count,
        "duration": entry.get("duration"),
    }


def _iter_youtube_entries(playlist: Any) -> Iterable[Dict[str, Any]]:
    """Yield raw entries from a YouTube search playlist result."""

    if not isinstance(playlist, dict):
        return ()
    entries = playlist.get("entries")
    if not isinstance(entries, Iterable) or isinstance(entries, (str, bytes)):
        return ()
    return entries


def _get_cached_youtube_results(
    cache_key: Tuple[str, int], now: float
) -> Optional[List[Dict[str, Any]]]:
    """Return cached YouTube search results if they are still fresh."""

    with _YOUTUBE_SEARCH_LOCK:
        cached = _YOUTUBE_SEARCH_CACHE.get(cache_key)
        if cached and now - cached[0] < YOUTUBE_SEARCH_CACHE_TTL:
            return [dict(item) for item in cached[1]]
    return None


def _store_youtube_results(
    cache_key: Tuple[str, int], now: float, results: List[Dict[str, Any]]
) -> None:
    """Persist a YouTube search result set and purge stale cache entries."""

    snapshot = [dict(item) for item in results]
    with _YOUTUBE_SEARCH_LOCK:
        _YOUTUBE_SEARCH_CACHE[cache_key] = (now, snapshot)
        stale_keys = [
            key
            for key, (timestamp, _) in list(_YOUTUBE_SEARCH_CACHE.items())
            if now - timestamp >= YOUTUBE_SEARCH_CACHE_TTL
        ]
        for stale_key in stale_keys:
            _YOUTUBE_SEARCH_CACHE.pop(stale_key, None)


def _search_youtube(query: str, limit: int = 10) -> List[Dict[str, Any]]:
    """Return metadata for the top YouTube matches for the provided query."""

    search_terms = query.strip()
    if not search_terms:
        return []
    try:
        max_results = int(limit or 1)
    except (TypeError, ValueError):
        max_results = 1
    max_results = max(1, min(max_results, YOUTUBE_SEARCH_MAX_RESULTS))
    cache_key = (search_terms.lower(), max_results)
    now = time.monotonic()
    cached = _get_cached_youtube_results(cache_key, now)
    if cached is not None:
        return cached

    try:
        downloader = YoutubeDL(YOUTUBE_SEARCH_DL_OPTIONS.copy())
        searcher = YoutubeSearchIE(downloader)
        playlist = searcher.extract(f"ytsearch{max_results}:{search_terms}")
    except YoutubeDLError as exc:
        raise RuntimeError(f"YouTube search failed: {exc}") from exc
    except Exception as exc:  # pragma: no cover - defensive, constructor shouldn't fail
        raise RuntimeError(f"Failed to initialise YouTube search: {exc}") from exc

    results: List[Dict[str, Any]] = []
    for entry in itertools.islice(_iter_youtube_entries(playlist), max_results):
        if not isinstance(entry, dict):
            continue
        normalised = _normalise_youtube_result(downloader.sanitize_info(entry))
        if normalised is not None:
            results.append(normalised)

    _store_youtube_results(cache_key, now, results)
    return results


def _cleanup_playlist_dir(path: Optional[str]) -> None:
    """Remove the temporary playlist staging directory if it exists."""

    if path and os.path.isdir(path):
        shutil.rmtree(path, ignore_errors=True)

def _resolve_requested_format(info_payload: Dict[str, Any]) -> Dict[str, str]:
    """Extract a concise summary of the selected YouTube formats."""

    requested_formats = info_payload.get("requested_formats") or []
    if requested_formats:
        video_format = next(
            (
                entry
                for entry in requested_formats
                if entry.get("vcodec") not in (None, "none")
            ),
            None,
        )
        audio_format = next(
            (
                entry
                for entry in requested_formats
                if entry.get("acodec") not in (None, "none")
            ),
            None,
        )
        format_ids = [
            entry.get("format_id")
            for entry in requested_formats
            if entry.get("format_id")
        ]
        width_value = None
        height_value = None
        if video_format:
            width_value = video_format.get("width") or info_payload.get("width")
            height_value = video_format.get("height") or info_payload.get("height")
        else:
            width_value = info_payload.get("width")
            height_value = info_payload.get("height")
        vcodec_value = (video_format or {}).get("vcodec") or info_payload.get("vcodec")
        acodec_value = (audio_format or {}).get("acodec") or info_payload.get("acodec")
        total_size: Optional[float] = None
        size_components: List[float] = []
        for entry in requested_formats:
            for key in ("filesize", "filesize_approx"):
                candidate = entry.get(key)
                if isinstance(candidate, (int, float)) and candidate > 0:
                    size_components.append(float(candidate))
                    break
        if size_components:
            total_size = sum(size_components)
        resolution = "unknown"
        if width_value and height_value:
            resolution = f"{int(width_value)}x{int(height_value)}"
        format_id_value = "+".join(format_ids) if format_ids else "unknown"
        return {
            "format_id": format_id_value,
            "resolution": resolution,
            "video_codec": vcodec_value or "unknown",
            "audio_codec": acodec_value or "unknown",
            "filesize": _format_filesize(total_size),
        }

    format_id_value = info_payload.get("format_id") or "unknown"
    width_value = info_payload.get("width")
    height_value = info_payload.get("height")
    resolution = "unknown"
    if width_value and height_value:
        resolution = f"{int(width_value)}x{int(height_value)}"
    return {
        "format_id": str(format_id_value),
        "resolution": resolution,
        "video_codec": info_payload.get("vcodec") or "unknown",
        "audio_codec": info_payload.get("acodec") or "unknown",
        "filesize": _format_filesize(
            info_payload.get("filesize") or info_payload.get("filesize_approx")
        ),
    }


_NOISY_WARNING_SNIPPETS = (
    "[youtube]",
    "sabr streaming",
    "web client https formats have been skipped",
    "web_safari client https formats have been skipped",
    "tv client https formats have been skipped",
)

_ESSENTIAL_PHRASES = (
    "success! video saved",
    "renaming downloaded file",
    "treating video as main video file",
    "storing video in subfolder",
    "created movie folder",
    "fetching radarr details",
    "resolved youtube format",
    "merging playlist videos",
)


def _filter_logs_for_display(logs: Iterable[str], debug_mode: bool) -> List[str]:
    filtered: List[str] = []
    for raw in logs or []:
        text = str(raw)
        trimmed = text.strip()
        if not trimmed:
            continue
        if debug_mode:
            filtered.append(trimmed)
            continue

        lowered = trimmed.lower()
        if lowered.startswith("debug:"):
            continue

        if lowered.startswith("warning:") and any(
            snippet in lowered for snippet in _NOISY_WARNING_SNIPPETS
        ):
            continue

        if lowered.startswith(
            ("error:", "warning:", "[download]", "[ffmpeg]", "[merger]")
        ):
            filtered.append(trimmed)
            continue

        if any(phrase in lowered for phrase in _ESSENTIAL_PHRASES):
            filtered.append(trimmed)

    return filtered if filtered else []


def normalize_path_overrides(overrides: List[Dict[str, str]]) -> List[Dict[str, str]]:
    """Sanitize and de-duplicate path override entries."""

    normalized: List[Dict[str, str]] = []
    for entry in overrides:
        if not isinstance(entry, dict):
            continue
        remote = str(entry.get("remote") or "").strip()
        local = str(entry.get("local") or "").strip()
        if not remote or not local:
            continue
        remote_clean = remote.rstrip("/\\") or remote
        local_clean = os.path.abspath(os.path.expanduser(local))
        record = {"remote": remote_clean, "local": local_clean}
        if record not in normalized:
            normalized.append(record)
    return normalized


def _normalize_loaded_config(raw_config: Optional[Dict]) -> Dict:
    """Merge a raw configuration dictionary with defaults and sanitize values."""

    merged = _default_config()
    if isinstance(raw_config, dict):
        merged.update(raw_config)

    merged["radarr_url"] = (merged.get("radarr_url") or "").strip().rstrip("/")
    merged["radarr_api_key"] = (merged.get("radarr_api_key") or "").strip()

    file_paths = merged.get("file_paths", [])
    if not isinstance(file_paths, list):
        file_paths = [str(file_paths)] if file_paths else []
    merged["file_paths"] = [
        os.path.abspath(os.path.expanduser(str(path))) for path in file_paths
    ]

    overrides_raw = merged.get("path_overrides", [])
    if not isinstance(overrides_raw, list):
        overrides_raw = []
    merged["path_overrides"] = normalize_path_overrides(overrides_raw)

    merged["debug_mode"] = bool(merged.get("debug_mode"))

    cookie_file = str(merged.get("cookie_file") or "").strip()
    if not cookie_file:
        default_candidate = os.path.join(CONFIG_BASE, DEFAULT_COOKIE_FILENAME)
        if os.path.exists(default_candidate):
            cookie_file = DEFAULT_COOKIE_FILENAME
    merged["cookie_file"] = cookie_file

    return merged


def load_config() -> Dict:
    """Load configuration from disk or environment defaults."""

    cached_config = _CACHE.get("config")
    if isinstance(cached_config, dict):
        return cached_config

    config_data: Optional[Dict] = None
    try:
        with open(CONFIG_PATH, "r", encoding="utf-8") as handle:
            loaded = json.load(handle)
            if not isinstance(loaded, dict):
                raise ValueError("Invalid configuration format")
            config_data = loaded
    except FileNotFoundError:
        config_data = None
    except (OSError, json.JSONDecodeError) as exc:  # pragma: no cover - configuration file errors
        print(f"Failed to load configuration: {exc}")
        config_data = None

    config = _normalize_loaded_config(config_data)
    _CACHE["config"] = config
    return config


def save_config(config: Dict) -> None:
    """Persist configuration to disk and reset caches."""

    os.makedirs(os.path.dirname(CONFIG_PATH) or ".", exist_ok=True)
    with open(CONFIG_PATH, "w", encoding="utf-8") as handle:
        json.dump(config, handle, indent=2)
    _CACHE["config"] = config
    _CACHE["movies"] = None


def is_configured(config: Optional[Dict] = None) -> bool:
    """Return True when the application has been configured."""

    cfg = config or load_config()
    return bool(cfg.get("radarr_url") and cfg.get("radarr_api_key") and cfg.get("file_paths"))


def normalize_paths(raw_paths: str) -> List[str]:
    """Convert newline-separated paths into cleaned absolute paths."""

    paths: List[str] = []
    for line in raw_paths.splitlines():
        cleaned = line.strip()
        if not cleaned:
            continue
        expanded = os.path.abspath(os.path.expanduser(cleaned))
        if expanded not in paths:
            paths.append(expanded)
    return paths


def _split_override_line(cleaned: str) -> Optional[Tuple[str, str]]:
    """Return remote/local components for an override line when possible."""

    for separator in ("=>", "->", ","):
        if separator in cleaned:
            remote_raw, local_raw = cleaned.split(separator, 1)
            return remote_raw.strip(), local_raw.strip()
    return None


def parse_path_overrides(raw_overrides: str) -> Tuple[List[Dict[str, str]], List[str]]:
    """Parse override definitions of the form 'remote => local'."""

    overrides: List[Dict[str, str]] = []
    errors: List[str] = []
    for line_number, line in enumerate(raw_overrides.splitlines(), start=1):
        cleaned = line.strip()
        if not cleaned:
            continue
        split_result = _split_override_line(cleaned)
        if split_result is None:
            errors.append(
                f"Path override line {line_number} must use 'remote => local' format: {cleaned!r}"
            )
            continue
        remote, local = split_result
        if not remote or not local:
            errors.append(
                f"Path override line {line_number} is missing a remote or local path: {cleaned!r}"
            )
            continue
        overrides.append({"remote": remote, "local": local})
    return overrides, errors


def _cookie_absolute_path(cookie_file: str) -> str:
    """Return an absolute cookie file path for a configured value."""
    if not cookie_file:
        return ""
    expanded = os.path.expanduser(cookie_file)
    if os.path.isabs(expanded):
        return os.path.abspath(expanded)
    return os.path.abspath(os.path.join(CONFIG_BASE, expanded))


def _secure_cookie_file(path: str) -> None:
    """Set restrictive permissions on the cookie file when possible."""
    if not path:
        return
    try:
        if os.name == "nt":
            os.chmod(path, stat.S_IREAD | stat.S_IWRITE)
        else:
            os.chmod(path, 0o600)
    except OSError:
        pass


def get_cookie_path(config: Optional[Dict] = None) -> str:
    """Locate the cookie file, preferring environment overrides."""
    env_path = os.environ.get("YT_COOKIE_FILE")
    if env_path:
        absolute = _cookie_absolute_path(env_path)
        if os.path.exists(absolute):
            _secure_cookie_file(absolute)
            return absolute
    cfg = config or load_config()
    cookie_file = str(cfg.get("cookie_file") or "").strip()
    absolute = _cookie_absolute_path(cookie_file)
    if absolute and os.path.exists(absolute):
        _secure_cookie_file(absolute)
        return absolute
    return ""


def save_cookie_text(raw_text: str) -> str:
    """Persist cookie text to disk and return the relative filename."""
    os.makedirs(CONFIG_BASE or ".", exist_ok=True)
    cookie_file = DEFAULT_COOKIE_FILENAME
    target_path = _cookie_absolute_path(cookie_file)
    flags = os.O_WRONLY | os.O_CREAT | os.O_TRUNC
    mode = 0o600 if os.name != "nt" else 0o666
    with os.fdopen(os.open(target_path, flags, mode), "w", encoding="utf-8") as handle:
        handle.write(raw_text.strip() + "\n")
    _secure_cookie_file(target_path)
    return cookie_file


def delete_cookie_file(cookie_file: str) -> None:
    """Delete the configured cookie file if it exists."""
    absolute = _cookie_absolute_path(cookie_file)
    if not absolute:
        return
    try:
        if os.path.exists(absolute):
            os.remove(absolute)
    except OSError:
        pass


@app.before_request
def ensure_configured() -> Optional[object]:
    """Redirect to the setup flow if the app has not been configured yet."""

    if request.endpoint in {"static", "setup"}:
        return None
    if request.endpoint is None:
        return None
    if is_configured():
        return None
    return redirect(url_for("setup"))


def get_all_movies() -> List[Dict]:
    """Fetch all movies from Radarr and cache the results."""
    cached_movies = _CACHE.get("movies")
    if isinstance(cached_movies, list):
        return cached_movies

    config = load_config()
    if not is_configured(config):
        return []

    try:
        movies = _fetch_radarr_movies(config)
        _CACHE["movies"] = movies
        return movies
    except (requests.RequestException, ValueError) as exc:  # pragma: no cover - network errors
        print(f"Error fetching movies from Radarr: {exc}")
        return []


def _fetch_radarr_movies(config: Dict) -> List[Dict]:
    """Return the full list of movies from Radarr sorted alphabetically."""

    response = requests.get(
        f"{config['radarr_url']}/api/v3/movie",
        headers={"X-Api-Key": config["radarr_api_key"]},
        timeout=10,
    )
    response.raise_for_status()
    movies = response.json()
    if not isinstance(movies, list):
        raise ValueError("Radarr returned an invalid movie list.")
    movies.sort(key=lambda movie: str(movie.get("title", "")).lower())
    return movies


def _radarr_headers(config: Dict) -> Dict[str, str]:
    """Return request headers required for Radarr API calls."""

    return {"X-Api-Key": config["radarr_api_key"]}


def _radarr_request(
    method: str,
    path: str,
    *,
    config: Optional[Dict] = None,
    params: Optional[Dict[str, Any]] = None,
    payload: Optional[Dict[str, Any]] = None,
) -> requests.Response:
    """Execute a Radarr API request and raise for HTTP errors."""

    cfg = config or load_config()
    if not is_configured(cfg):
        raise RuntimeError("Radarr has not been configured.")

    url = f"{cfg['radarr_url']}{path}"
    headers = _radarr_headers(cfg)
    if payload is not None:
        headers["Content-Type"] = "application/json"

    response = requests.request(
        method.upper(),
        url,
        headers=headers,
        params=params,
        json=payload,
        timeout=10,
    )
    response.raise_for_status()
    return response


def _lookup_tmdb_movie(tmdb_id: str, config: Dict) -> Optional[Dict]:
    """Return Radarr lookup data for a TMDb identifier."""

    if not tmdb_id:
        return None

    response = _radarr_request(
        "GET",
        "/api/v3/movie/lookup/tmdb",
        config=config,
        params={"tmdbId": tmdb_id},
    )

    try:
        payload = response.json()
    except ValueError:
        return None

    if isinstance(payload, list):
        return payload[0] if payload else None
    if isinstance(payload, dict):
        return payload
    return None


def _load_radarr_library_options(config: Dict) -> Tuple[List[Dict[str, Any]], List[Dict[str, Any]]]:
    """Fetch Radarr root folders and quality profiles."""

    root_response = _radarr_request("GET", "/api/v3/rootFolder", config=config)
    quality_response = _radarr_request("GET", "/api/v3/qualityProfile", config=config)

    try:
        root_payload = root_response.json()
    except ValueError:
        root_payload = []
    try:
        quality_payload = quality_response.json()
    except ValueError:
        quality_payload = []

    root_folders: List[Dict[str, Any]] = []
    for entry in root_payload or []:
        if isinstance(entry, dict):
            root_folders.append(entry)

    quality_profiles: List[Dict[str, Any]] = []
    for entry in quality_payload or []:
        if isinstance(entry, dict):
            quality_profiles.append(entry)

    return root_folders, quality_profiles


def _select_default_root_path(root_folders: List[Dict[str, Any]]) -> Optional[str]:
    """Choose the default Radarr root folder path."""

    candidates: List[Dict[str, Any]] = []
    for entry in root_folders or []:
        if not isinstance(entry, dict):
            continue
        path = str(entry.get("path") or "").strip()
        if not path:
            continue
        candidates.append({"path": path, "accessible": bool(entry.get("accessible", True))})

    if not candidates:
        return None

    for entry in candidates:
        if entry.get("accessible", True):
            return entry["path"]

    return candidates[0]["path"]


def _select_default_quality_profile_id(quality_profiles: List[Dict[str, Any]]) -> Optional[int]:
    """Choose the default Radarr quality profile identifier."""

    for entry in quality_profiles or []:
        if not isinstance(entry, dict):
            continue
        try:
            profile_id = int(entry.get("id"))
        except (TypeError, ValueError):
            continue
        if profile_id >= 0:
            return profile_id
    return None


def sanitize_filename(name: str) -> str:
    """Sanitize a string to be safe as a filename."""
    sanitized = re.sub(r'[\\/:*?"<>|]+', "_", name)
    return sanitized.strip().rstrip('.')


def build_movie_stem(movie: Dict) -> str:
    """Return the canonical movie stem ``Title (Year) {tmdb-ID}``."""

    title = str(movie.get("title") or "Movie").strip()
    year = str(movie.get("year") or "").strip()
    tmdb_id = str(movie.get("tmdbId") or "").strip()

    parts = [title]
    if year:
        parts.append(f"({year})")
    if tmdb_id:
        parts.append(f"{{tmdb-{tmdb_id}}}")

    stem = " ".join(parts)
    cleaned = sanitize_filename(stem)
    return cleaned or "Movie"


def resolve_movie_by_metadata(
    movie_id: str,
    tmdb: str,
    title: str,
    year: str,
    log,
) -> Optional[Dict]:
    """Attempt to resolve a Radarr movie by assorted metadata."""
    if movie_id:
        return {"id": str(movie_id)}

    movies = get_all_movies()
    if tmdb:
        for movie in movies:
            if str(movie.get("tmdbId") or "") == tmdb:
                log(f"Matched TMDb ID {tmdb} to Radarr movie '{movie.get('title')}'.")
                return movie
    if title:
        lowered = title.lower()
        matches = [movie for movie in movies if movie.get("title", "").lower() == lowered]
        if year:
            matches = [movie for movie in matches if str(movie.get("year") or "") == year]
        if matches:
            match = matches[0]
            match_title = match.get("title") or ""
            if year:
                description = (
                    f"Matched title '{title}' ({year}) to Radarr movie '{match_title}'."
                )
            else:
                description = f"Matched title '{title}' to Radarr movie '{match_title}'."
            log(description)
            return match
    return None


EXTRA_TYPE_LABELS = {
    "trailer": "Trailer",
    "behindthescenes": "Behind the Scenes",
    "deleted": "Deleted Scene",
    "featurette": "Featurette",
    "interview": "Interview",
    "scene": "Scene",
    "short": "Short",
    "other": "Other",
}


EXTRA_TYPE_ALIASES = {
    "trailers": "trailer",
    "behindthescene": "behindthescenes",
    "behindthescenesclip": "behindthescenes",
    "behindthescenesfeature": "behindthescenes",
    "behindthescenesfeaturette": "behindthescenes",
    "deletedscene": "deleted",
    "deletedscenes": "deleted",
    "featurettes": "featurette",
    "interviews": "interview",
    "scenes": "scene",
    "shorts": "short",
    "extras": "other",
}


def normalize_extra_type_key(raw_value: str) -> Optional[str]:
    """Return a canonical extra type key for a user-provided value."""

    token = re.sub(r"[^a-z]", "", str(raw_value or "").lower())
    if not token:
        return None
    if token in EXTRA_TYPE_LABELS:
        return token
    return EXTRA_TYPE_ALIASES.get(token)


def _describe_job(payload: Dict) -> Dict:
    """Build presentation metadata for a job payload."""
    movie_label = (payload.get("movieName") or payload.get("title") or "").strip()
    standalone = bool(payload.get("standalone"))
    if not movie_label:
        movie_label = "Standalone Download" if standalone else "Selected Movie"
    if standalone and movie_label == "Standalone Download":
        override_title = (payload.get("title") or "").strip()
        if override_title:
            movie_label = override_title
    if not standalone and movie_label == "Standalone Download":
        movie_label = "Selected Movie"
    extra = bool(payload.get("extra"))
    extra_type = (payload.get("extraType") or "trailer").strip().lower()
    extra_name = (payload.get("extra_name") or "").strip()
    merge_playlist = bool(payload.get("merge_playlist"))
    playlist_mode = (
        payload.get("playlist_mode")
        or ("merge" if merge_playlist else "single")
    ).strip().lower()
    if playlist_mode == "merge":
        merge_playlist = True
    extra_label = extra_name or EXTRA_TYPE_LABELS.get(extra_type, extra_type.capitalize())
    if extra and extra_label:
        label = f"{movie_label} – {extra_label}"
        subtitle = f"Extra • {extra_label}"
    else:
        label = movie_label
        subtitle = ""
    metadata = []
    if extra:
        metadata.append("Stored as extra content")
    if merge_playlist:
        metadata.append("Playlist merged into single file")
    if standalone:
        metadata.append("Standalone download (outside Radarr)")
    return {"label": label or "Radarr Download", "subtitle": subtitle, "metadata": metadata}


ALLOWED_PLAYLIST_MODES = {"single", "merge"}


def _validate_request_urls(data: Dict, error: Callable[[str], None]) -> str:
    """Return the validated YouTube URL from the request payload."""

    yt_url = (data.get("yturl") or "").strip()
    if not yt_url:
        error("YouTube URL is required.")
    elif not re.search(r"(youtube\.com|youtu\.be)/", yt_url):
        error("Please provide a valid YouTube URL.")
    return yt_url


def _validate_movie_selection(data: Dict, error: Callable[[str], None]) -> str:
    """Ensure a movie has been chosen from the suggestions list."""

    movie_id = (data.get("movieId") or "").strip()
    if not movie_id:
        error("No movie selected. Please choose a movie from the suggestions list.")
    return movie_id


def _resolve_playlist_mode(data: Dict, error: Callable[[str], None]) -> str:
    """Return the requested playlist handling mode."""

    playlist_mode = (data.get("playlist_mode") or "single").strip().lower()
    if playlist_mode not in ALLOWED_PLAYLIST_MODES:
        error("Invalid playlist handling option selected.")
        playlist_mode = "single"
    return playlist_mode


def _resolve_extra_settings(
    data: Dict, error: Callable[[str], None]
) -> Tuple[bool, str, str]:
    """Determine the extra storage options for the request."""

    extra_requested = bool(data.get("extra"))
    extra_name = (data.get("extra_name") or "").strip()

    if extra_requested and not extra_name:
        error("Extra name is required when storing in a subfolder.")

    selected_extra_type = (data.get("extraType") or "trailer").strip().lower()

    return extra_requested, extra_name, selected_extra_type


def _prepare_create_payload(data: Dict, error: Callable[[str], None]) -> Dict:
    """Validate and sanitise the incoming create payload."""

    playlist_mode = _resolve_playlist_mode(data, error)

    standalone = bool(data.get("standalone"))

    extra_requested, extra_name, selected_extra_type = _resolve_extra_settings(
        data, error
    )

    if standalone:
        extra_requested = False
        extra_name = ""
        selected_extra_type = "other"

    if standalone:
        movie_id = (data.get("movieId") or "").strip()
    else:
        movie_id = _validate_movie_selection(data, error)

    return {
        "yturl": _validate_request_urls(data, error),
        "movieId": movie_id,
        "movieName": (data.get("movieName") or "").strip(),
        "title": (data.get("title") or "").strip(),
        "year": (data.get("year") or "").strip(),
        "tmdb": (data.get("tmdb") or "").strip(),
        "extra": extra_requested,
        "extraType": selected_extra_type,
        "extra_name": extra_name,
        "merge_playlist": playlist_mode == "merge",
        "playlist_mode": playlist_mode,
        "standalone": standalone,
    }


def _format_root_folder(entry: Dict[str, Any]) -> Dict[str, Any]:
    """Normalise a Radarr root folder entry for the UI."""

    path = str(entry.get("path") or "").strip()
    return {
        "id": entry.get("id"),
        "name": entry.get("name") or path or "Root Folder",
        "path": path,
        "accessible": bool(entry.get("accessible", True)),
        "freeSpace": entry.get("freeSpace"),
    }


def _format_quality_profile(entry: Dict[str, Any]) -> Dict[str, Any]:
    """Normalise a Radarr quality profile entry for the UI."""

    return {
        "id": entry.get("id"),
        "name": entry.get("name") or f"Profile {entry.get('id')}",
    }


@app.route("/youtube/search", methods=["GET"])
def youtube_search() -> Response:
    """Search for YouTube videos matching the supplied query."""

    query = (request.args.get("q") or "").strip()
    if len(query) < 2:
        return (
            jsonify({"error": "Please provide a search query with at least 2 characters."}),
            400,
        )

    limit_value = request.args.get("limit", default=10, type=int)
    if limit_value is None:
        limit_value = 10

    try:
        results = _search_youtube(query, limit=limit_value)
    except RuntimeError as exc:
        app.logger.error("Failed to search YouTube for query %r: %s", query, exc)
        return jsonify({"error": "Failed to search YouTube."}), 502

    return jsonify({"results": results})


@app.route("/radarr/options", methods=["GET"])
def radarr_options():
    """Return Radarr library options required for quick movie creation."""

    config = load_config()
    if not is_configured(config):
        return jsonify({"error": "Application has not been configured yet."}), 503

    try:
        root_folders, quality_profiles = _load_radarr_library_options(config)
    except requests.HTTPError as exc:  # pragma: no cover - depends on Radarr
        response = exc.response
        status = response.status_code if response is not None else 502
        message = "Failed to load Radarr options."
        if response is not None:
            try:
                payload = response.json()
            except ValueError:
                payload = None
            if isinstance(payload, dict):
                message = payload.get("message") or payload.get("error") or message
        return jsonify({"error": message}), status
    except (requests.RequestException, ValueError) as exc:  # pragma: no cover - network errors
        return jsonify({"error": f"Failed to load Radarr options: {exc}"}), 502

    formatted_roots = []
    for entry in root_folders or []:
        if isinstance(entry, dict):
            formatted_roots.append(_format_root_folder(entry))

    formatted_profiles = []
    for entry in quality_profiles or []:
        if isinstance(entry, dict):
            formatted_profiles.append(_format_quality_profile(entry))

    return jsonify(
        {
            "rootFolders": formatted_roots,
            "qualityProfiles": formatted_profiles,
        }
    )


class RadarrRequestError(Exception):
    """Raised when a Radarr integration call cannot be completed."""

    def __init__(self, message: str, status: int) -> None:
        super().__init__(message)
        self.message = message
        self.status = status


@dataclass(frozen=True)
class RadarrMovieOptions:
    """Configuration details required to create a Radarr movie."""

    root_folder_path: str
    quality_profile_id: int
    monitored: bool
    search: bool


def _json_error(message: str, status: int) -> Tuple[Response, int]:
    """Return a JSON error payload with the provided HTTP status."""

    return jsonify({"error": message}), status


def _require_configured() -> Dict:
    """Ensure the application is configured before performing Radarr calls."""

    config = load_config()
    if not is_configured(config):
        raise RadarrRequestError("Application has not been configured yet.", 503)
    return config


def _extract_radarr_error(response: Optional[requests.Response], default: str) -> str:
    """Parse a Radarr error response for a useful message."""

    if response is None:
        return default
    try:
        payload = response.json()
    except ValueError:
        payload = None
    if isinstance(payload, dict):
        return payload.get("message") or payload.get("error") or default
    return default


def _raise_radarr_http_error(exc: requests.HTTPError, default: str) -> None:
    """Convert a Radarr HTTP error into a RadarrRequestError."""

    response = exc.response
    status = response.status_code if response is not None else 502
    message = _extract_radarr_error(response, default)
    raise RadarrRequestError(message, status) from exc


def _parse_tmdb_id(data: Dict[str, Any]) -> str:
    """Extract and validate the TMDb identifier from the request payload."""

    tmdb_id = str(data.get("tmdbId") or "").strip()
    if not tmdb_id or not tmdb_id.isdigit():
        message = "TMDb ID is required." if not tmdb_id else "TMDb ID must be numeric."
        raise RadarrRequestError(message, 400)
    return tmdb_id


def _resolve_library_selection(
    data: Dict[str, Any], config: Dict
) -> Tuple[str, int, bool, bool]:
    """Resolve root folder, quality profile, monitoring, and search defaults."""

    root_folder_path = str(data.get("rootFolderPath") or "").strip()
    quality_profile_id = _extract_quality_profile_id(data.get("qualityProfileId"))
    monitored = bool(data.get("monitored", True))
    search_flag = data.get("search")

    needs_defaults = not root_folder_path or quality_profile_id is None
    if needs_defaults:
        root_folder_path, quality_profile_id = _load_default_library_options(
            root_folder_path, quality_profile_id, config
        )

    if not root_folder_path:
        raise RadarrRequestError(
            "Radarr does not have any root folders configured.", 503
        )
    if quality_profile_id is None:
        raise RadarrRequestError(
            "Radarr does not have any quality profiles configured.", 503
        )

    search = bool(search_flag) if search_flag is not None else needs_defaults

    return root_folder_path, int(quality_profile_id), monitored, search


def _load_default_library_options(
    root_folder_path: str, quality_profile_id: Optional[int], config: Dict
) -> Tuple[str, int]:
    """Fetch Radarr library options and select sensible defaults."""

    try:
        root_folders, quality_profiles = _load_radarr_library_options(config)
    except requests.HTTPError as exc:  # pragma: no cover - depends on Radarr
        _raise_radarr_http_error(exc, "Failed to load Radarr library options.")
    except (requests.RequestException, ValueError) as exc:  # pragma: no cover - network errors
        raise RadarrRequestError(f"Failed to load Radarr options: {exc}", 502) from exc

    resolved_root = root_folder_path or _select_default_root_path(root_folders) or ""
    resolved_profile = (
        quality_profile_id
        if quality_profile_id is not None
        else _select_default_quality_profile_id(quality_profiles)
    )

    if not resolved_root:
        raise RadarrRequestError(
            "Radarr does not have any root folders configured.", 503
        )
    if resolved_profile is None:
        raise RadarrRequestError(
            "Radarr does not have any quality profiles configured.", 503
        )

    return resolved_root, int(resolved_profile)


def _fetch_movie_lookup(tmdb_id: str, config: Dict) -> Dict[str, Any]:
    """Fetch movie lookup data from Radarr, raising helpful errors when unavailable."""

    try:
        lookup = _lookup_tmdb_movie(tmdb_id, config)
    except requests.HTTPError as exc:  # pragma: no cover - depends on Radarr
        _raise_radarr_http_error(exc, "Failed to query Radarr for lookup data.")
    except requests.RequestException as exc:  # pragma: no cover - network errors
        raise RadarrRequestError(f"Failed to query Radarr: {exc}", 502) from exc

    if not lookup:
        raise RadarrRequestError("Movie not found.", 404)

    return lookup


def _search_radarr_movies(query: str, config: Dict) -> List[Dict[str, Any]]:
    """Run a Radarr lookup query and return the resulting payload."""

    try:
        response = _radarr_request(
            "GET",
            "/api/v3/movie/lookup",
            config=config,
            params={"term": query},
        )
    except requests.HTTPError as exc:  # pragma: no cover - depends on Radarr
        _raise_radarr_http_error(exc, "Failed to search Radarr for movies.")
    except requests.RequestException as exc:  # pragma: no cover - network errors
        raise RadarrRequestError(f"Failed to search Radarr: {exc}", 502) from exc

    try:
        payload = response.json()
    except ValueError as exc:  # pragma: no cover - invalid JSON
        raise RadarrRequestError(f"Failed to search Radarr: {exc}", 502) from exc

    return payload if isinstance(payload, list) else []


def _create_radarr_movie(payload: Dict[str, Any], config: Dict) -> Dict[str, Any]:
    """Send a Radarr movie creation request and return the created record."""

    try:
        response = _radarr_request(
            "POST", "/api/v3/movie", config=config, payload=payload
        )
    except requests.HTTPError as exc:  # pragma: no cover - depends on Radarr
        _raise_radarr_http_error(exc, "Radarr rejected the movie creation request.")
    except requests.RequestException as exc:  # pragma: no cover - network errors
        raise RadarrRequestError(f"Failed to add movie to Radarr: {exc}", 502) from exc

    try:
        return response.json()
    except ValueError as exc:  # pragma: no cover - invalid JSON
        raise RadarrRequestError(f"Failed to add movie to Radarr: {exc}", 502) from exc


def _build_movie_creation_payload(
    lookup: Dict[str, Any], tmdb_id: str, options: RadarrMovieOptions
) -> Dict[str, Any]:
    """Build the payload Radarr expects when creating a movie."""

    images = lookup.get("images") if isinstance(lookup.get("images"), list) else []
    tags = lookup.get("tags") if isinstance(lookup.get("tags"), list) else []

    return {
        "title": lookup.get("title")
        or lookup.get("originalTitle")
        or lookup.get("sortTitle")
        or "Untitled",
        "qualityProfileId": options.quality_profile_id,
        "titleSlug": lookup.get("titleSlug") or str(tmdb_id),
        "tmdbId": int(lookup.get("tmdbId") or tmdb_id),
        "year": lookup.get("year"),
        "images": images,
        "rootFolderPath": options.root_folder_path,
        "monitored": options.monitored,
        "minimumAvailability": lookup.get("minimumAvailability") or "released",
        "addOptions": {"searchForMovie": bool(options.search)},
        "tags": tags,
    }


@app.route("/radarr/search", methods=["GET"])
def radarr_search():
    """Search Radarr for movies using a text query."""

    query = (request.args.get("query") or "").strip()
    if len(query) < 2:
        message = (
            "Search query is required."
            if not query
            else "Search query must be at least 2 characters."
        )
        return _json_error(message, 400)

    try:
        config = _require_configured()
        payload = _search_radarr_movies(query, config)
    except RadarrRequestError as exc:
        return _json_error(exc.message, exc.status)

    results: List[Dict[str, Any]] = []
    for entry in payload or []:
        if not isinstance(entry, dict):
            continue
        tmdb_id = entry.get("tmdbId")
        if tmdb_id is None:
            continue
        preview = _build_lookup_preview(entry, str(tmdb_id))
        if preview.get("tmdbId"):
            results.append(preview)

    return jsonify({"results": results})


def _build_lookup_preview(lookup: Dict[str, Any], tmdb_id: str) -> Dict[str, Any]:
    """Transform Radarr lookup data into a preview payload."""

    genres = lookup.get("genres") if isinstance(lookup.get("genres"), list) else []
    return {
        "title": lookup.get("title")
        or lookup.get("originalTitle")
        or lookup.get("sortTitle")
        or "",
        "year": lookup.get("year"),
        "tmdbId": lookup.get("tmdbId") or tmdb_id,
        "overview": lookup.get("overview") or "",
        "runtime": lookup.get("runtime"),
        "genres": genres,
        "remotePoster": lookup.get("remotePoster") or "",
        "images": lookup.get("images") if isinstance(lookup.get("images"), list) else [],
        "titleSlug": lookup.get("titleSlug") or "",
        "minimumAvailability": lookup.get("minimumAvailability") or "released",
    }


@app.route("/radarr/lookup", methods=["GET"])
def radarr_lookup():
    """Return preview details for a TMDb movie via Radarr."""

    tmdb_id = (request.args.get("tmdbId") or "").strip()
    if not tmdb_id or not tmdb_id.isdigit():
        message = "TMDb ID is required." if not tmdb_id else "TMDb ID must be numeric."
        return _json_error(message, 400)

    try:
        config = _require_configured()
        lookup = _fetch_movie_lookup(tmdb_id, config)
    except RadarrRequestError as exc:
        return _json_error(exc.message, exc.status)

    return jsonify({"movie": _build_lookup_preview(lookup, tmdb_id)})


def _extract_quality_profile_id(raw: Any) -> Optional[int]:
    """Convert incoming profile identifiers into integers."""

    try:
        if isinstance(raw, bool):
            return None
        return int(raw)
    except (TypeError, ValueError):
        return None


@app.route("/radarr/movies/refresh", methods=["POST"])
def radarr_refresh_movies() -> Response:
    """Force refresh the cached Radarr movie library."""

    try:
        config = _require_configured()
    except RadarrRequestError as exc:
        return _json_error(exc.message, exc.status)

    try:
        movies = _fetch_radarr_movies(config)
        _CACHE["movies"] = movies
    except (requests.RequestException, ValueError) as exc:  # pragma: no cover - network errors
        print(f"Error refreshing movies from Radarr: {exc}")
        return _json_error("Failed to refresh Radarr movies.", 502)

    payload: List[Dict[str, Any]] = []
    for movie in movies:
        if isinstance(movie, dict):
            payload.append(
                {
                    "id": movie.get("id"),
                    "title": movie.get("title"),
                    "year": movie.get("year"),
                    "tmdbId": movie.get("tmdbId"),
                }
            )

    return jsonify({"movies": payload})


@app.route("/radarr/movies", methods=["POST"])
def radarr_add_movie():
    """Create a new movie in Radarr from TMDb lookup data."""

    data = request.get_json(silent=True) or {}
    try:
        config = _require_configured()
        tmdb_id = _parse_tmdb_id(data)
        root_folder_path, quality_profile_id, monitored, search = _resolve_library_selection(
            data, config
        )
        options = RadarrMovieOptions(
            root_folder_path=root_folder_path,
            quality_profile_id=quality_profile_id,
            monitored=monitored,
            search=search,
        )
        lookup = _fetch_movie_lookup(tmdb_id, config)
        payload = _build_movie_creation_payload(lookup, tmdb_id, options)
        created = _create_radarr_movie(payload, config)
    except RadarrRequestError as exc:
        return _json_error(exc.message, exc.status)

    _CACHE["movies"] = None

    return jsonify(
        {
            "movie": {
                "id": created.get("id"),
                "title": created.get("title"),
                "year": created.get("year"),
                "tmdbId": created.get("tmdbId"),
            }
        }
    )


@app.route("/", methods=["GET"])
def index():
    """Render the main application interface."""
    movies = get_all_movies()
    config = load_config()
    return render_template(
        "index.html",
        movies=movies,
        configured=is_configured(config),
        debug_mode=config.get("debug_mode", False),
    )


@app.route("/create", methods=["POST"])
def create():
    """Create a new download job from the submitted request payload."""
    config = load_config()
    if not is_configured(config):
        return jsonify({"logs": ["ERROR: Application has not been configured yet."]}), 503

    data = request.get_json(silent=True) or {}
    logs: List[str] = []
    errors: List[str] = []

    def error(message: str) -> None:
        logs.append(f"ERROR: {message}")
        errors.append(message)

    payload = _prepare_create_payload(data, error)

    if errors:
        return jsonify({"logs": logs}), 400

    descriptors = _describe_job(payload)
    job_id = str(uuid.uuid4())
    job_record = jobs_repo.create(
        {
            "id": job_id,
            "status": "queued",
            "progress": 0,
            "label": descriptors["label"],
            "subtitle": descriptors["subtitle"],
            "metadata": descriptors["metadata"],
            "message": "",
            "logs": ["Job queued."],
            "request": payload,
        }
    )

    cancel_event = threading.Event()
    worker = threading.Thread(
        target=process_download_job,
        args=(job_id, payload, cancel_event),
        daemon=True,
    )
    _register_job_control(job_id, worker, cancel_event)
    worker.start()

    display_job = dict(job_record)
    display_job["logs"] = _filter_logs_for_display(
        display_job.get("logs", []), config.get("debug_mode", False)
    )

    return jsonify({"job": display_job, "debug_mode": config.get("debug_mode", False)}), 202


def process_download_job(
    job_id: str, payload: Dict, cancel_event: threading.Event
) -> None:
    """Execute the yt-dlp workflow for a queued job."""
    # pylint: disable=too-many-locals,too-many-branches,too-many-nested-blocks
    # pylint: disable=too-many-statements,too-many-return-statements
    def log(message: str) -> None:
        append_job_log(job_id, message)

    def warn(message: str) -> None:
        append_job_log(job_id, f"WARNING: {message}")

    def fail(message: str) -> None:
        append_job_log(job_id, f"ERROR: {message}")
        _mark_job_failure(job_id, message)

    def debug(message: str) -> None:
        append_job_log(job_id, f"DEBUG: {message}")

    cancellation_logged = False
    playlist_temp_dir: Optional[str] = None
    expected_pattern: Optional[str] = None
    downloaded_candidates: List[str] = []
    merge_playlist = False

    def acknowledge_cancellation() -> None:
        nonlocal cancellation_logged
        if not cancellation_logged:
            append_job_log(job_id, "Cancellation acknowledged; stopping job.")
            cancellation_logged = True

    def ensure_not_cancelled() -> None:
        if cancel_event.is_set():
            acknowledge_cancellation()
            raise JobCancelled()

    try:
        _job_status(job_id, "processing", progress=1)
        config = load_config()
        if not is_configured(config):
            fail("Application has not been configured yet.")
            return

        ensure_not_cancelled()

        debug_enabled = bool(config.get("debug_mode"))
        compact_progress_logs = not debug_enabled
        cookie_path = get_cookie_path(config)

        yt_url = (payload.get("yturl") or "").strip()
        movie_id = (payload.get("movieId") or "").strip()
        tmdb = (payload.get("tmdb") or "").strip()
        title = (payload.get("title") or "").strip()
        year = (payload.get("year") or "").strip()
        merge_playlist = bool(payload.get("merge_playlist"))
        playlist_mode = (
            payload.get("playlist_mode")
            or ("merge" if merge_playlist else "single")
        ).strip().lower()
        if playlist_mode not in ALLOWED_PLAYLIST_MODES:
            warn(f"Invalid playlist mode '{playlist_mode}', defaulting to single video.")
            playlist_mode = "single"
        merge_playlist = playlist_mode == "merge"
        payload["playlist_mode"] = playlist_mode
        payload["merge_playlist"] = merge_playlist

        standalone = bool(payload.get("standalone"))
        payload["standalone"] = standalone

        extra_type = (payload.get("extraType") or "trailer").strip().lower()
        allowed_extra_types = {
            "trailer",
            "behindthescenes",
            "deleted",
            "featurette",
            "interview",
            "scene",
            "short",
            "other",
        }
        if extra_type not in allowed_extra_types:
            log(f"Unknown extra type '{extra_type}', defaulting to 'other'.")
            extra_type = "other"
        payload["extraType"] = extra_type

        descriptors = _describe_job(payload)
        jobs_repo.update(
            job_id,
            {
                "label": descriptors["label"],
                "subtitle": descriptors["subtitle"],
                "metadata": descriptors["metadata"],
                "request": payload,
            },
        )

        ensure_not_cancelled()

        extra = bool(payload.get("extra")) and not standalone
        extra_name = (payload.get("extra_name") or "").strip() if extra else ""
        payload["extra"] = extra
        payload["extra_name"] = extra_name
        jobs_repo.update(job_id, {"request": payload})

        movie: Dict[str, Any] = {}
        target_dir = ""
        canonical_stem = ""
        standalone_base_path: Optional[str] = None
        download_dir: Optional[str] = None

        if standalone:
            standalone_base_path = _select_standalone_library_path(config)
            if standalone_base_path is None:
                fail("Standalone downloads require at least one accessible library path.")
                return
            log("Standalone download requested; skipping Radarr library lookup.")
            log(f"Standalone base path resolved to '{standalone_base_path}'.")
            target_dir = standalone_base_path
            _job_status(job_id, "processing", progress=10)
        else:
            resolved = resolve_movie_by_metadata(movie_id, tmdb, title, year, log)
            if resolved is None or not str(resolved.get("id")):
                fail("No movie selected. Please choose a movie from the suggestions list.")
                return
            movie_id = str(resolved.get("id"))
            payload["movieId"] = movie_id
            jobs_repo.update(job_id, {"request": payload})

            try:
                log(f"Fetching Radarr details for movie ID {movie_id}.")
                response = requests.get(
                    f"{config['radarr_url']}/api/v3/movie/{movie_id}",
                    headers={"X-Api-Key": config["radarr_api_key"]},
                    timeout=10,
                )
                response.raise_for_status()
                movie = response.json()
            except (requests.RequestException, ValueError) as exc:
                # pragma: no cover - network errors
                fail(f"Could not retrieve movie info from Radarr (ID {movie_id}): {exc}")
                return

            movie_path = movie.get("path")
            resolved_path, created_folder = resolve_movie_path(
                movie_path, config, create_if_missing=True
            )
            if resolved_path is None:
                fail(f"Movie folder not found on disk: {movie_path}")
                return

            movie_path = resolved_path
            if created_folder:
                log(f"Created movie folder at '{movie_path}'.")
            log(f"Movie path resolved to '{movie_path}'.")
            _job_status(job_id, "processing", progress=10)

            ensure_not_cancelled()

            folder_map = {
                "trailer": "Trailers",
                "behindthescenes": "Behind The Scenes",
                "deleted": "Deleted Scenes",
                "featurette": "Featurettes",
                "interview": "Interviews",
                "scene": "Scenes",
                "short": "Shorts",
                "other": "Other",
            }

            target_dir = movie_path
            if extra:
                subfolder = folder_map.get(extra_type, extra_type.capitalize() + "s")
                target_dir = os.path.join(movie_path, subfolder)
                os.makedirs(target_dir, exist_ok=True)
                log(f"Storing video in subfolder '{subfolder}'.")
            else:
                log("Treating video as main video file.")

            movie_stem = build_movie_stem(movie)
            log(f"Resolved Radarr movie stem to '{movie_stem}'.")

            canonical_stem = movie_stem
            if extra:
                extra_label = sanitize_filename(extra_name) or EXTRA_TYPE_LABELS.get(
                    extra_type, extra_type.capitalize()
                )
                if extra_label:
                    canonical_stem = f"{movie_stem} {extra_label}"
                    log(f"Using extra label '{extra_label}'.")

            download_dir = target_dir

        if merge_playlist:
            log("Playlist download requested; videos will be merged into a single file.")

        descriptive = extra_name if extra else ""
        default_label = "Playlist" if merge_playlist else "Video"
        if descriptive:
            log(f"Using custom descriptive name '{descriptive}'.")

        info_payload: Optional[Dict] = None

        if shutil.which("ffmpeg") is None:
            warn(
                "ffmpeg executable not found; yt-dlp may fall back to a lower quality "
                "progressive stream."
            )

        progress_pattern = re.compile(r"(\d{1,3}(?:\.\d+)?)%")
        format_selector = YTDLP_FORMAT_SELECTOR

        info_command = ["yt-dlp"]
        if cookie_path:
            info_command += ["--cookies", cookie_path]
        info_command += [
            "-f",
            format_selector,
            "--skip-download",
        ]
        if merge_playlist:
            info_command.append("--yes-playlist")
        else:
            info_command.append("--no-playlist")
        info_command += [
            "--print-json",
            yt_url,
        ]

        resolved_format: Dict[str, str] = {}
        ensure_not_cancelled()

        info_payload = None
        info_stdout = ""
        info_stderr = ""
        info_returncode: Optional[int] = None
        metadata_timed_out = False

        log("Fetching YouTube metadata to determine output naming and formats.")

        try:
            with subprocess.Popen(
                info_command,
                stdout=subprocess.PIPE,
                stderr=subprocess.PIPE,
                stdin=subprocess.DEVNULL,
                text=False,
            ) as info_process:
                _set_job_process(job_id, info_process)
                start_time = time.monotonic()

                selector = selectors.DefaultSelector()
                stdout_chunks: List[bytes] = []
                stderr_chunks: List[bytes] = []

                if info_process.stdout is not None:
                    selector.register(info_process.stdout, selectors.EVENT_READ, "stdout")
                if info_process.stderr is not None:
                    selector.register(info_process.stderr, selectors.EVENT_READ, "stderr")

                def _drain_events(timeout: float) -> None:
                    try:
                        events = selector.select(timeout=timeout)
                    except OSError:
                        events = []
                    for key, _ in events:
                        stream = key.fileobj
                        label = key.data
                        try:
                            chunk = stream.read1(4096)
                        except (ValueError, OSError):
                            chunk = b""
                        if not chunk:
                            try:
                                selector.unregister(stream)
                            except (KeyError, ValueError):
                                pass
                            try:
                                stream.close()
                            except OSError:
                                pass
                            continue
                        if label == "stdout":
                            stdout_chunks.append(chunk)
                        else:
                            stderr_chunks.append(chunk)

                try:
                    while True:
                        if cancel_event.is_set():
                            acknowledge_cancellation()
                            _terminate_process(info_process)
                            raise JobCancelled()

                        if METADATA_FETCH_TIMEOUT_SECONDS:
                            elapsed = time.monotonic() - start_time
                            if elapsed >= METADATA_FETCH_TIMEOUT_SECONDS:
                                metadata_timed_out = True
                                warn(
                                    (
                                        "yt-dlp metadata query exceeded %s seconds; "
                                        "continuing without metadata."
                                    )
                                    % METADATA_FETCH_TIMEOUT_SECONDS
                                )
                                _terminate_process(info_process)
                                break

                        _drain_events(timeout=0.2)

                        if not selector.get_map():
                            if info_process.poll() is not None:
                                break
                            try:
                                info_process.wait(timeout=0.2)
                            except subprocess.TimeoutExpired:
                                continue
                            else:
                                break

                        if info_process.poll() is not None:
                            # Process has exited but there may still be buffered data.
                            _drain_events(timeout=0)
                            if not selector.get_map():
                                break
                finally:
                    # Drain any remaining buffered data without blocking.
                    try:
                        _drain_events(timeout=0)
                    except (OSError, ValueError, RuntimeError):
                        # pragma: no cover - defensive cleanup
                        pass
                    selector.close()

                try:
                    info_returncode = info_process.wait(timeout=5)
                except subprocess.TimeoutExpired:
                    _terminate_process(info_process)
                    try:
                        info_returncode = info_process.wait(timeout=5)
                    except subprocess.TimeoutExpired:
                        info_returncode = info_process.returncode
                except OSError:
                    info_returncode = info_process.returncode

                info_stdout = b"".join(stdout_chunks).decode("utf-8", errors="replace")
                info_stderr = b"".join(stderr_chunks).decode("utf-8", errors="replace")
        except (
            FileNotFoundError,
            OSError,
            ValueError,
        ) as exc:  # pragma: no cover - command failure
            warn(f"Failed to query format details via yt-dlp: {exc}")
        finally:
            _clear_job_process(job_id)

        if cancel_event.is_set():
            acknowledge_cancellation()
            raise JobCancelled()

        if info_returncode not in (0, None) and not metadata_timed_out:
            warn(
                "yt-dlp metadata query exited with status "
                f"{info_returncode}; continuing without metadata."
            )
        else:
            info_entries: List[Dict[str, Any]] = []
            for raw_line in info_stdout.splitlines():
                stripped = raw_line.strip()
                if not stripped:
                    continue
                try:
                    parsed_line = json.loads(stripped)
                except json.JSONDecodeError:
                    continue
                if isinstance(parsed_line, dict):
                    info_entries.append(parsed_line)

            if not info_entries and info_stdout.strip():
                try:
                    parsed_blob = json.loads(info_stdout)
                except json.JSONDecodeError:
                    parsed_blob = None
                if isinstance(parsed_blob, dict):
                    info_entries.append(parsed_blob)

            preferred_entry: Optional[Dict[str, Any]] = None
            for candidate in reversed(info_entries):
                entry_type = str(candidate.get("_type") or "video").lower()
                if entry_type in {"playlist", "multi_video", "multi"}:
                    continue
                preferred_entry = candidate
                break

            if preferred_entry is None and info_entries:
                preferred_entry = info_entries[-1]

            info_payload = preferred_entry

            if info_entries and debug_enabled:
                debug(
                    "yt-dlp metadata candidates: "
                    + ", ".join(
                        str(entry.get("_type") or "video") for entry in info_entries
                    )
                )

            if info_stderr:
                for line in info_stderr.strip().splitlines():
                    debug(f"yt-dlp metadata: {line}")

            if info_payload:
                log("YouTube metadata retrieved successfully.")

            if info_payload:
                resolved_format = _resolve_requested_format(info_payload)

        if resolved_format:
            log(
                "Resolved YouTube format: "
                f"id={resolved_format['format_id']}, "
                f"resolution={resolved_format['resolution']}, "
                f"video_codec={resolved_format['video_codec']}, "
                f"audio_codec={resolved_format['audio_codec']}, "
                f"filesize={resolved_format['filesize']}"
            )
        else:
            log("yt-dlp did not report a resolved format; proceeding with download.")

        if not descriptive:
            candidate_title = ""
            if info_payload:
                if merge_playlist:
                    candidate_title = (
                        info_payload.get("playlist_title")
                        or info_payload.get("playlist")
                        or info_payload.get("title")
                        or ""
                    )
                else:
                    candidate_title = info_payload.get("title") or ""
            candidate_title = candidate_title.strip()
            if candidate_title:
                descriptive = candidate_title
                log(f"Using YouTube title '{descriptive}'.")
            else:
                descriptive = default_label
                subject = "playlist" if merge_playlist else "video"
                warn(
                    f"yt-dlp did not provide a {subject} title. Using fallback name "
                    f"'{default_label}'."
                )

        descriptive = sanitize_filename(descriptive) or default_label

        if extra:
            extra_suffix = sanitize_filename(extra_name) or extra_type
            if extra_suffix:
                filename_base = f"{descriptive}-{extra_suffix}"
            else:
                filename_base = descriptive
        else:
            filename_base = descriptive

        filename_base = filename_base or "Video"

        if standalone:
            standalone_folder_name = filename_base
            if info_payload:
                if merge_playlist:
                    standalone_folder_name = (
                        info_payload.get("playlist_title")
                        or info_payload.get("playlist")
                        or info_payload.get("title")
                        or standalone_folder_name
                    )
                else:
                    standalone_folder_name = (
                        info_payload.get("title") or standalone_folder_name
                    )

            standalone_folder_name = sanitize_filename(
                (standalone_folder_name or "").strip()
            ) or filename_base or "Video"

            if not canonical_stem:
                canonical_stem = standalone_folder_name

            if standalone_base_path is None:
                fail("Standalone downloads require a configured library path.")
                return

            final_folder_path = os.path.join(
                standalone_base_path, standalone_folder_name
            )
            created_new = False
            if os.path.isfile(final_folder_path):
                suffix = 1
                base_name = standalone_folder_name
                while True:
                    candidate_name = f"{base_name} ({suffix})"
                    candidate_path = os.path.join(
                        standalone_base_path, candidate_name
                    )
                    if not os.path.exists(candidate_path) or os.path.isdir(candidate_path):
                        final_folder_path = candidate_path
                        standalone_folder_name = candidate_name
                        break
                    suffix += 1

            if not os.path.isdir(final_folder_path):
                try:
                    os.makedirs(final_folder_path, exist_ok=True)
                except OSError as exc:
                    fail(f"Failed to create standalone folder '{final_folder_path}': {exc}")
                    return
                created_new = True

            if created_new:
                log(f"Created standalone folder at '{final_folder_path}'.")
            else:
                log(f"Standalone folder resolved to '{final_folder_path}'.")

            target_dir = final_folder_path
            download_dir = final_folder_path
            filename_base = standalone_folder_name
            canonical_stem = standalone_folder_name

        if download_dir is None:
            fail("Internal error: download directory could not be determined.")
            return

        download_filename_base = filename_base

        pattern = os.path.join(download_dir, f"{download_filename_base}.*")
        if any(os.path.exists(path) for path in glob_paths(pattern)):
            log(
                f"File stem '{download_filename_base}' already exists. "
                "Searching for a free filename."
            )
            suffix_index = 1
            while True:
                candidate_base = f"{download_filename_base} ({suffix_index})"
                candidate_pattern = os.path.join(download_dir, f"{candidate_base}.*")
                if not any(os.path.exists(path) for path in glob_paths(candidate_pattern)):
                    download_filename_base = candidate_base
                    log(f"Selected new filename stem '{download_filename_base}'.")
                    break
                suffix_index += 1

        template_base = download_filename_base.replace("%", "%%")
        if merge_playlist:
            playlist_temp_dir = os.path.join(download_dir, f".yt2radarr_playlist_{job_id}")
            os.makedirs(playlist_temp_dir, exist_ok=True)
            log(
                "Playlist merge enabled. Downloads will be staged in "
                f"'{os.path.basename(playlist_temp_dir)}'."
            )
            target_template = os.path.join(
                playlist_temp_dir, "%(playlist_index)05d - %(title)s.%(ext)s"
            )
            expected_pattern = os.path.join(playlist_temp_dir, "*.*")
        else:
            target_template = os.path.join(download_dir, f"{template_base}.%(ext)s")
            expected_pattern = os.path.join(download_dir, f"{download_filename_base}.*")

        command = ["yt-dlp"]
        if cookie_path:
            command += ["--cookies", cookie_path]
        command += ["--newline"]
        command += ["-f", format_selector]
        if merge_playlist:
            command.append("--yes-playlist")
        else:
            command.append("--no-playlist")
        command += ["-o", target_template, yt_url]

        log("Running yt-dlp with explicit output template.")

        _job_status(job_id, "processing", progress=20)

        output_lines: List[str] = []
        progress_log_active = False

        debug_prefixes = (
            "[debug]",
            "[info]",
            "[extractor]",
            "[metadata]",
            "[youtube]",
        )

        def handle_output_line(text: str) -> None:
            nonlocal progress_log_active

            line = text.strip()
            if not line:
                return
            output_lines.append(line)
            match = progress_pattern.search(line)
            if match:
                try:
                    progress_value = float(match.group(1))
                except (TypeError, ValueError):
                    progress_value = None
                if progress_value is not None:
                    _job_status(job_id, "processing", progress=progress_value)
                if line.startswith("[download]"):
                    if compact_progress_logs:
                        if not progress_log_active:
                            append_job_log(job_id, line)
                            progress_log_active = True
                        else:
                            replace_job_log(job_id, line)
                    else:
                        append_job_log(job_id, line)
                    return
            lowered = line.lower()
            if "error" in lowered:
                append_job_log(job_id, f"ERROR: {line}")
                return
            if "warning" in lowered:
                warn(line)
                return
            if line.startswith("[download]") or line.startswith("[ffmpeg]"):
                log(line)
                return
            if line.lower().startswith(debug_prefixes):
                debug(line)
                return
            log(line)

        ensure_not_cancelled()

        return_code = 0
        try:
            with subprocess.Popen(
                command,
                stdout=subprocess.PIPE,
                stderr=subprocess.STDOUT,
                text=True,
                bufsize=1,
                cwd=download_dir,
                stdin=subprocess.DEVNULL,
            ) as process:
                _set_job_process(job_id, process)
                assert process.stdout is not None
                for raw_line in process.stdout:
                    if cancel_event.is_set():
                        acknowledge_cancellation()
                        try:
                            process.terminate()
                        except OSError:
                            pass
                        try:
                            process.wait(timeout=5)
                        except subprocess.TimeoutExpired:
                            try:
                                process.kill()
                            except OSError:
                                pass
                        _cleanup_temp_files(expected_pattern)
                        raise JobCancelled()
                    line = raw_line.rstrip()
                    if not line:
                        continue
                    handle_output_line(line)
                return_code = process.wait()
        except (OSError, ValueError) as exc:  # pragma: no cover - command failure
            fail(f"Failed to invoke yt-dlp: {exc}")
            return
        finally:
            _clear_job_process(job_id)

        if return_code != 0:
            failure_summary = output_lines[-1] if output_lines else "Download failed."
            log(f"yt-dlp exited with code {return_code}.")

            _cleanup_temp_files(expected_pattern)

            fail(f"Download failed: {failure_summary[:300]}")
            return

        downloaded_candidates = [
            path
            for path in glob_paths(expected_pattern)
            if os.path.isfile(path) and not path.endswith((".part", ".ytdl"))
        ]

        if cancel_event.is_set():
            acknowledge_cancellation()
            for candidate in list(downloaded_candidates):
                try:
                    os.remove(candidate)
                except OSError:
                    continue
            _cleanup_temp_files(expected_pattern)
            raise JobCancelled()

        def _is_intermediate_file(name: str) -> bool:
            base = os.path.basename(name)
            if base.endswith(".temp") or ".temp." in base:
                return True
            return bool(re.search(r"\.f\d+\.\w+$", base))

        if not downloaded_candidates:
            fail("Download completed but the output file could not be located.")
            return

        if merge_playlist:
            if not playlist_temp_dir:
                fail("Internal error: playlist staging directory was not created.")
                return
            ffmpeg_path = shutil.which("ffmpeg")
            if ffmpeg_path is None:
                fail("ffmpeg is required to merge playlist videos but was not found.")
                return
            downloaded_candidates.sort()
            segment_count = len(downloaded_candidates)
            log(
                f"Merging playlist videos with ffmpeg (segments: {segment_count})."
            )

            def _escape_concat_path(value: str) -> str:
                return value.replace("\\", "\\\\").replace("'", "\\'")

            concat_manifest = os.path.join(playlist_temp_dir, "concat.txt")
            ensure_not_cancelled()
            try:
                with open(concat_manifest, "w", encoding="utf-8") as handle:
                    for candidate in downloaded_candidates:
                        handle.write(
                            f"file '{_escape_concat_path(os.path.abspath(candidate))}'\n"
                        )
            except OSError as exc:
                fail(f"Failed to prepare playlist merge manifest: {exc}")
                return

            first_ext = os.path.splitext(downloaded_candidates[0])[1] or ".mp4"
            merged_output_path = os.path.join(playlist_temp_dir, f"merged{first_ext}")

            merge_command = [
                ffmpeg_path,
                "-y",
                "-f",
                "concat",
                "-safe",
                "0",
                "-i",
                concat_manifest,
                "-c",
                "copy",
                merged_output_path,
            ]

            ensure_not_cancelled()

            stdout_data = ""
            stderr_data = ""
            merge_returncode = 0
            try:
                with subprocess.Popen(
                    merge_command,
                    stdout=subprocess.PIPE,
                    stderr=subprocess.PIPE,
                    text=True,
                    stdin=subprocess.DEVNULL,
                ) as merge_process:
                    _set_job_process(job_id, merge_process)
                    try:
                        stdout_data, stderr_data = merge_process.communicate()
                    finally:
                        _clear_job_process(job_id)
                    merge_returncode = merge_process.returncode
            except (OSError, ValueError) as exc:
                fail(f"Failed to invoke ffmpeg for playlist merge: {exc}")
                return

            if stdout_data:
                for line in stdout_data.strip().splitlines():
                    debug(f"ffmpeg: {line}")
            if stderr_data:
                for line in stderr_data.strip().splitlines():
                    debug(f"ffmpeg: {line}")

            if cancel_event.is_set():
                acknowledge_cancellation()
                if os.path.exists(merged_output_path):
                    try:
                        os.remove(merged_output_path)
                    except OSError:
                        pass
                raise JobCancelled()

            if merge_returncode != 0 or not os.path.exists(merged_output_path):
                fail("Failed to merge playlist videos into a single file.")
                return

            log("Merging playlist videos completed successfully.")

            try:
                os.remove(concat_manifest)
            except OSError:
                pass

            for candidate in downloaded_candidates:
                if os.path.abspath(candidate) == os.path.abspath(merged_output_path):
                    continue
                try:
                    os.remove(candidate)
                except OSError:
                    continue

            downloaded_candidates = [merged_output_path]

            if cancel_event.is_set():
                acknowledge_cancellation()
                for candidate in list(downloaded_candidates):
                    try:
                        os.remove(candidate)
                    except OSError:
                        continue
                raise JobCancelled()


        final_candidates = [
            path for path in downloaded_candidates if not _is_intermediate_file(path)
        ]

        if final_candidates:
            target_path = max(final_candidates, key=os.path.getmtime)
        else:
            downloaded_candidates.sort(key=os.path.getmtime, reverse=True)
            target_path = downloaded_candidates[0]
        actual_extension = os.path.splitext(target_path)[1].lstrip(".").lower()

        job_snapshot = jobs_repo.get(job_id)
        if job_snapshot:
            metadata = list(job_snapshot.get("metadata") or [])
            updated_metadata: List[str] = []
            def _should_keep(entry: object) -> bool:
                if not isinstance(entry, str):
                    return True
                lowered = entry.lower()
                prefixes = [
                    "format:",
                    "format id:",
                    "resolution:",
                    "video codec:",
                    "audio codec:",
                    "filesize:",
                ]
                return not any(lowered.startswith(prefix) for prefix in prefixes)

            for item in metadata:
                if _should_keep(item):
                    updated_metadata.append(item)

            if actual_extension:
                updated_metadata.append(f"Format: {actual_extension.upper()}")
            if resolved_format.get("format_id"):
                updated_metadata.append(f"Format ID: {resolved_format['format_id']}")
            if resolved_format.get("resolution") and resolved_format["resolution"] != "unknown":
                updated_metadata.append(f"Resolution: {resolved_format['resolution']}")
            if resolved_format.get("video_codec") and resolved_format["video_codec"] != "unknown":
                updated_metadata.append(f"Video Codec: {resolved_format['video_codec']}")
            if resolved_format.get("audio_codec") and resolved_format["audio_codec"] != "unknown":
                updated_metadata.append(f"Audio Codec: {resolved_format['audio_codec']}")
            if resolved_format.get("filesize") and resolved_format["filesize"] != "unknown":
                updated_metadata.append(f"Filesize: {resolved_format['filesize']}")

            jobs_repo.update(job_id, {"metadata": updated_metadata})

        if actual_extension:
            canonical_filename = f"{canonical_stem}.{actual_extension}"
        else:
            canonical_filename = canonical_stem
        canonical_path = os.path.join(target_dir, canonical_filename)
        if os.path.exists(canonical_path):
            base_name, ext_part = os.path.splitext(canonical_filename)
            log(
                (
                    f"Canonical filename '{canonical_filename}' already exists. "
                    "Searching for a free name."
                )
            )
            name_suffix = 1
            while True:
                new_filename = f"{base_name} ({name_suffix}){ext_part}"
                candidate = os.path.join(target_dir, new_filename)
                if not os.path.exists(candidate):
                    canonical_filename = new_filename
                    canonical_path = candidate
                    log(f"Selected canonical filename '{new_filename}'.")
                    break
                name_suffix += 1

        try:
            if os.path.abspath(target_path) != os.path.abspath(canonical_path):
                log(
                    f"Renaming downloaded file to canonical name '{canonical_filename}'."
                )
                os.replace(target_path, canonical_path)
                target_path = canonical_path
            else:
                log("Download already matches canonical filename.")
        except OSError as exc:
            fail(
                f"Failed to rename downloaded file to '{canonical_filename}': {exc}"
            )
            return

        if cancel_event.is_set():
            acknowledge_cancellation()
            try:
                if os.path.exists(target_path):
                    os.remove(target_path)
            except OSError:
                pass
            raise JobCancelled()

        for leftover in downloaded_candidates:
            if os.path.abspath(leftover) == os.path.abspath(target_path):
                continue
            if not _is_intermediate_file(leftover):
                continue
            try:
                os.remove(leftover)
            except OSError:
                continue

        if merge_playlist and playlist_temp_dir:
            try:
                shutil.rmtree(playlist_temp_dir)
            except OSError:
                pass

        _job_status(job_id, "processing", progress=100)
        log(f"Success! Video saved as '{target_path}'.")
        _mark_job_success(job_id)
    except JobCancelled:
        _cleanup_temp_files(expected_pattern)
        for candidate in list(downloaded_candidates):
            try:
                os.remove(candidate)
            except OSError:
                continue
        _cleanup_playlist_dir(playlist_temp_dir)
        append_job_log(job_id, "Job cancelled.")
        _mark_job_cancelled(job_id)
    # pylint: disable=broad-exception-caught
    except Exception as exc:  # pragma: no cover - unexpected failure
        fail(f"Unexpected error: {exc}")
    # pylint: enable=broad-exception-caught
    finally:
        _clear_job_process(job_id)
        _unregister_job_control(job_id)


@app.route("/jobs/<job_id>/cancel", methods=["POST"])
def cancel_job(job_id: str):
    """Request cancellation for an active job."""

    job = jobs_repo.get(job_id)
    if job is None:
        return jsonify({"error": "Job not found."}), 404

    status = str(job.get("status") or "").lower()
    if status not in {"queued", "processing"}:
        return (
            jsonify({"job": job, "message": "Job is not active and cannot be cancelled."}),
            409,
        )

    process_to_terminate: Optional[subprocess.Popen] = None
    already_requested = False
    with _JOB_CONTROLS_LOCK:
        control = _JOB_CONTROLS.get(job_id)
        if control is None:
            return (
                jsonify({"job": job, "message": "Job worker is no longer active."}),
                409,
            )
        already_requested = control.cancel_event.is_set()
        control.cancel_event.set()
        process_to_terminate = control.process

    if process_to_terminate is not None:
        _terminate_process(process_to_terminate)

    message = "Cancellation already requested." if already_requested else "Cancellation requested."

    if not already_requested:
        append_job_log(job_id, "Cancellation requested by user.")
        jobs_repo.update(job_id, {"message": "Cancelling..."})

    updated_job = jobs_repo.get(job_id) or job
    return jsonify({"job": updated_job, "message": message}), 202


@app.route("/jobs", methods=["GET"])
def jobs_index():
    """Return the current job list and debug mode flag."""
    config = load_config()
    return jsonify(
        {
            "jobs": jobs_repo.list(),
            "debug_mode": config.get("debug_mode", False),
        }
    )


@app.route("/jobs/<job_id>", methods=["GET"])
def job_detail(job_id: str):
    """Return detailed information for a specific job."""
    config = load_config()
    job = jobs_repo.get(job_id, include_logs=True)
    if job is None:
        return jsonify({"error": "Job not found."}), 404
    job["logs"] = _filter_logs_for_display(job.get("logs", []), config.get("debug_mode", False))
    return jsonify({"job": job, "debug_mode": config.get("debug_mode", False)})


def _resolve_override_target(
    normalized_original: str,
    overrides: Iterable[Dict[str, str]],
    ensure_candidate: Callable[[str, Optional[str]], Optional[str]],
) -> Optional[str]:
    """Return a resolved path using configured override mappings."""

    for override in overrides:
        remote = (override.get("remote") or "").strip()
        local = (override.get("local") or "").strip()
        if not remote or not local:
            continue
        remote_normalized = os.path.normpath(remote).replace("\\", "/")
        if normalized_original == remote_normalized:
            remainder = ""
        elif normalized_original.startswith(remote_normalized + "/"):
            remainder = normalized_original[len(remote_normalized) + 1 :]
        else:
            continue
        candidate = (
            os.path.normpath(os.path.join(local, remainder)) if remainder else local
        )
        base_dir = os.path.dirname(candidate) if remainder else None
        resolved = ensure_candidate(candidate, base_dir or local)
        if resolved:
            return resolved

    return None


def _select_standalone_library_path(config: Dict) -> Optional[str]:
    """Return the first accessible library path for standalone downloads."""

    for entry in config.get("file_paths", []):
        candidate = str(entry or "").strip()
        if not candidate:
            continue
        if os.path.isdir(candidate):
            return candidate
    return None


def _resolve_library_target(
    folder_name: str,
    search_paths: Iterable[str],
    ensure_candidate: Callable[[str, Optional[str]], Optional[str]],
) -> Optional[str]:
    """Return a resolved path using configured library search paths."""

    for base_path in search_paths:
        candidate = os.path.join(base_path, folder_name)
        resolved = ensure_candidate(candidate, base_path)
        if resolved:
            return resolved
    return None


def resolve_movie_path(
    original_path: Optional[str],
    config: Dict,
    *,
    create_if_missing: bool = False,
) -> Tuple[Optional[str], bool]:
    """Resolve a movie folder path using configured library paths.

    Returns a tuple of ``(path, created)`` where ``created`` indicates whether
    the directory was created during resolution.
    """

    created = False

    def ensure_candidate(candidate: str, base_dir: Optional[str]) -> Optional[str]:
        nonlocal created
        if os.path.isdir(candidate):
            return candidate
        if not create_if_missing:
            return None
        candidate_base = base_dir or os.path.dirname(candidate)
        if not candidate_base or not os.path.isdir(candidate_base):
            return None
        try:
            os.makedirs(candidate, exist_ok=True)
        except OSError:
            return None
        created = True
        return candidate

    if not original_path:
        return None, created

    normalized_path = os.path.normpath(str(original_path))
    resolved_path: Optional[str] = None

    if os.path.isdir(normalized_path):
        resolved_path = normalized_path
    else:
        resolved_path = ensure_candidate(
            normalized_path, os.path.dirname(normalized_path)
        )

    if resolved_path is None:
        normalized_original = normalized_path.replace("\\", "/")
        resolved_path = _resolve_override_target(
            normalized_original,
            config.get("path_overrides", []),
            ensure_candidate,
        )

    if resolved_path is None:
        folder_name = os.path.basename(normalized_path.rstrip(os.sep))
        if folder_name:
            resolved_path = _resolve_library_target(
                folder_name,
                config.get("file_paths", []),
                ensure_candidate,
            )

    return resolved_path, created


@app.route("/setup", methods=["GET", "POST"])
def setup():
    """Render and process the application setup form."""
    # pylint: disable=too-many-locals,too-many-branches,too-many-return-statements
    config = load_config().copy()
    errors: List[str] = []

    overrides_text = "\n".join(
        f"{item['remote']} => {item['local']}" for item in config.get("path_overrides", [])
    )

    cookie_preview = ""

    if request.method == "POST":
        radarr_url = (request.form.get("radarr_url") or "").strip().rstrip("/")
        api_key = (request.form.get("radarr_api_key") or "").strip()
        raw_paths = request.form.get("file_paths") or ""
        file_paths = normalize_paths(raw_paths)
        raw_overrides = request.form.get("path_overrides") or ""
        overrides_text = raw_overrides
        override_entries, override_errors = parse_path_overrides(raw_overrides)
        overrides = normalize_path_overrides(override_entries)
        errors.extend(override_errors)
        debug_mode = bool(request.form.get("debug_mode"))

        cookie_text = request.form.get("cookie_text") or ""
        cookie_preview = cookie_text
        clear_cookies = bool(request.form.get("clear_cookies"))

        if not radarr_url:
            errors.append("Radarr URL is required.")
        elif not re.match(r"^https?://", radarr_url):
            errors.append("Radarr URL must start with http:// or https://.")
        if not api_key:
            errors.append("Radarr API key is required.")
        if not file_paths:
            errors.append("At least one library path is required.")

        config.update(
            {
                "radarr_url": radarr_url,
                "radarr_api_key": api_key,
                "file_paths": file_paths,
                "path_overrides": overrides,
                "debug_mode": debug_mode,
            }
        )

        if not errors:
            if cookie_text.strip():
                config["cookie_file"] = save_cookie_text(cookie_text)
            elif clear_cookies:
                delete_cookie_file(config.get("cookie_file", ""))
                config["cookie_file"] = ""
            save_config(config)
            return redirect(url_for("index"))

    return render_template(
        "setup.html",
        config=config,
        errors=errors,
        configured=is_configured(config),
        overrides_text=overrides_text,
        cookie_preview=cookie_preview,
        cookie_env_path=os.environ.get("YT_COOKIE_FILE", ""),
        resolved_cookie_path=get_cookie_path(config),
    )


if __name__ == "__main__":
    app.run(host="0.0.0.0", port=5000)<|MERGE_RESOLUTION|>--- conflicted
+++ resolved
@@ -75,11 +75,9 @@
     "95/"
     "best"
 )
-<<<<<<< HEAD
 METADATA_FETCH_TIMEOUT_SECONDS = 120
 
 
-=======
 
 YOUTUBE_SEARCH_MAX_RESULTS = 20
 YOUTUBE_SEARCH_CACHE_TTL = 90.0
@@ -98,7 +96,6 @@
     "extractor_retries": 0,
     "nocheckcertificate": True,
 }
->>>>>>> 251cd913
 def _format_filesize(value: Optional[float]) -> str:
     """Return a human-readable string for a byte size."""
 
