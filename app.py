import glob
import json
import os
import re
import shutil
import subprocess
import threading
import time
import uuid
from typing import Dict, List, Optional, Tuple

from glob import glob as glob_paths

import requests
from flask import Flask, jsonify, redirect, render_template, request, url_for

from jobs import JobRepository

app = Flask(__name__)

COOKIE_PATH = os.environ.get("YT_COOKIE_FILE")
CONFIG_BASE = os.environ.get("YT2RADARR_CONFIG_DIR", os.path.dirname(__file__))
CONFIG_PATH = os.path.join(CONFIG_BASE, "config.json")
JOBS_PATH = os.path.join(CONFIG_BASE, "jobs.json")

# Prefer higher bitrate HLS/H.264 streams before falling back to DASH/AV1.
# YouTube often serves low bitrate AV1 streams as "best", so bias toward
# muxed or H.264/AAC combinations at the highest available resolution and only
# allow other codecs when no higher quality HLS/H.264 options are available.
YTDLP_FORMAT_SELECTOR = (
    "bestvideo[height>=2160][vcodec^=avc1]+bestaudio[acodec^=mp4a]/"
    "bestvideo[height>=1440][vcodec^=avc1]+bestaudio[acodec^=mp4a]/"
    "bestvideo[height>=1080][vcodec^=avc1]+bestaudio[acodec^=mp4a]/"
    "bestvideo[height>=720][vcodec^=avc1]+bestaudio[acodec^=mp4a]/"
<<<<<<< HEAD
=======
    "95/"
>>>>>>> 4c826c39
    "bestvideo[height>=2160]+bestaudio/"
    "bestvideo[height>=1440]+bestaudio/"
    "bestvideo[height>=1080]+bestaudio/"
    "bestvideo[height>=720]+bestaudio/"
<<<<<<< HEAD
    "95/"
=======
>>>>>>> 4c826c39
    "best"
)


def _format_filesize(value: Optional[float]) -> str:
    """Return a human-readable string for a byte size."""

    if value is None:
        return "unknown"
    try:
        size = float(value)
    except (TypeError, ValueError):
        return "unknown"
    if size <= 0:
        return "unknown"
    units = ["B", "KiB", "MiB", "GiB", "TiB"]
    index = 0
    while size >= 1024 and index < len(units) - 1:
        size /= 1024
        index += 1
    return f"{size:.1f} {units[index]}"

def _default_config() -> Dict:
    return {
        "radarr_url": (os.environ.get("RADARR_URL") or "").rstrip("/"),
        "radarr_api_key": os.environ.get("RADARR_API_KEY") or "",
        "file_paths": [],
        "path_overrides": [],
    }


_config_cache: Optional[Dict] = None

_movies_cache: Optional[List[Dict]] = None

jobs_repo = JobRepository(JOBS_PATH, max_items=50)


def append_job_log(job_id: str, message: str) -> None:
    jobs_repo.append_logs(job_id, [message])


def replace_job_log(job_id: str, message: str) -> None:
    jobs_repo.replace_last_log(job_id, message)


def _mark_job_failure(job_id: str, message: str) -> None:
    jobs_repo.mark_failure(job_id, message)


def _mark_job_success(job_id: str) -> None:
    jobs_repo.mark_success(job_id)


def _job_status(job_id: str, status: str, progress: Optional[float] = None) -> None:
    jobs_repo.status(job_id, status, progress=progress)


def normalize_path_overrides(overrides: List[Dict[str, str]]) -> List[Dict[str, str]]:
    """Sanitize and de-duplicate path override entries."""

    normalized: List[Dict[str, str]] = []
    for entry in overrides:
        if not isinstance(entry, dict):
            continue
        remote = str(entry.get("remote") or "").strip()
        local = str(entry.get("local") or "").strip()
        if not remote or not local:
            continue
        remote_clean = remote.rstrip("/\\") or remote
        local_clean = os.path.abspath(os.path.expanduser(local))
        record = {"remote": remote_clean, "local": local_clean}
        if record not in normalized:
            normalized.append(record)
    return normalized


def load_config() -> Dict:
    """Load configuration from disk or environment defaults."""

    global _config_cache
    if _config_cache is not None:
        return _config_cache

    try:
        with open(CONFIG_PATH, "r", encoding="utf-8") as handle:
            data = json.load(handle)
            if not isinstance(data, dict):
                raise ValueError("Invalid configuration format")
            # Ensure expected keys are present.
            config = _default_config()
            config.update(data)
    except FileNotFoundError:
        config = _default_config()
    except Exception as exc:  # pragma: no cover - configuration file errors
        print(f"Failed to load configuration: {exc}")
        config = _default_config()

    config["radarr_url"] = (config.get("radarr_url") or "").strip().rstrip("/")
    config["radarr_api_key"] = (config.get("radarr_api_key") or "").strip()
    file_paths = config.get("file_paths", [])
    if not isinstance(file_paths, list):
        file_paths = [str(file_paths)] if file_paths else []
    config["file_paths"] = [os.path.abspath(os.path.expanduser(str(path))) for path in file_paths]

    overrides_raw = config.get("path_overrides", [])
    if not isinstance(overrides_raw, list):
        overrides_raw = []
    config["path_overrides"] = normalize_path_overrides(overrides_raw)

    _config_cache = config
    return config


def save_config(config: Dict) -> None:
    """Persist configuration to disk and reset caches."""

    global _config_cache, _movies_cache
    os.makedirs(os.path.dirname(CONFIG_PATH) or ".", exist_ok=True)
    with open(CONFIG_PATH, "w", encoding="utf-8") as handle:
        json.dump(config, handle, indent=2)
    _config_cache = config
    _movies_cache = None


def is_configured(config: Optional[Dict] = None) -> bool:
    """Return True when the application has been configured."""

    cfg = config or load_config()
    return bool(cfg.get("radarr_url") and cfg.get("radarr_api_key") and cfg.get("file_paths"))


def normalize_paths(raw_paths: str) -> List[str]:
    """Convert newline-separated paths into cleaned absolute paths."""

    paths: List[str] = []
    for line in raw_paths.splitlines():
        cleaned = line.strip()
        if not cleaned:
            continue
        expanded = os.path.abspath(os.path.expanduser(cleaned))
        if expanded not in paths:
            paths.append(expanded)
    return paths


def parse_path_overrides(raw_overrides: str) -> Tuple[List[Dict[str, str]], List[str]]:
    """Parse override definitions of the form 'remote => local'."""

    overrides: List[Dict[str, str]] = []
    errors: List[str] = []
    for index, line in enumerate(raw_overrides.splitlines(), start=1):
        cleaned = line.strip()
        if not cleaned:
            continue
        separator: Optional[str] = None
        for candidate in ("=>", "->", ","):
            if candidate in cleaned:
                separator = candidate
                break
        if separator is None:
            errors.append(
                f"Path override line {index} must use 'remote => local' format: {cleaned!r}"
            )
            continue
        remote_raw, local_raw = cleaned.split(separator, 1)
        remote = remote_raw.strip()
        local = local_raw.strip()
        if not remote or not local:
            errors.append(
                f"Path override line {index} is missing a remote or local path: {cleaned!r}"
            )
            continue
        overrides.append({"remote": remote, "local": local})
    return overrides, errors


@app.before_request
def ensure_configured() -> Optional[object]:
    """Redirect to the setup flow if the app has not been configured yet."""

    if request.endpoint in {"static", "setup"}:
        return None
    if request.endpoint is None:
        return None
    if is_configured():
        return None
    return redirect(url_for("setup"))


def get_all_movies() -> List[Dict]:
    """Fetch all movies from Radarr and cache the results."""
    global _movies_cache
    if _movies_cache is not None:
        return _movies_cache

    config = load_config()
    if not is_configured(config):
        return []

    try:
        response = requests.get(
            f"{config['radarr_url']}/api/v3/movie",
            headers={"X-Api-Key": config["radarr_api_key"]},
            timeout=10,
        )
        response.raise_for_status()
        movies = response.json()
        movies.sort(key=lambda movie: movie.get("title", "").lower())
        _movies_cache = movies
        return movies
    except Exception as exc:  # pragma: no cover - network errors
        print(f"Error fetching movies from Radarr: {exc}")
        return []


def sanitize_filename(name: str) -> str:
    """Sanitize a string to be safe as a filename."""
    sanitized = re.sub(r'[\\/:*?"<>|]+', "_", name)
    return sanitized.strip().rstrip('.')


def build_movie_stem(movie: Dict) -> str:
    """Return the canonical movie stem ``Title (Year) {tmdb-ID}``."""

    title = str(movie.get("title") or "Movie").strip()
    year = str(movie.get("year") or "").strip()
    tmdb_id = str(movie.get("tmdbId") or "").strip()

    parts = [title]
    if year:
        parts.append(f"({year})")
    if tmdb_id:
        parts.append(f"{{tmdb-{tmdb_id}}}")

    stem = " ".join(parts)
    cleaned = sanitize_filename(stem)
    return cleaned or "Movie"


def resolve_movie_by_metadata(
    movie_id: str,
    tmdb: str,
    title: str,
    year: str,
    log,
) -> Optional[Dict]:
    """Attempt to resolve a Radarr movie by assorted metadata."""
    if movie_id:
        return {"id": str(movie_id)}

    movies = get_all_movies()
    if tmdb:
        for movie in movies:
            if str(movie.get("tmdbId") or "") == tmdb:
                log(f"Matched TMDb ID {tmdb} to Radarr movie '{movie.get('title')}'.")
                return movie
    if title:
        lowered = title.lower()
        matches = [movie for movie in movies if movie.get("title", "").lower() == lowered]
        if year:
            matches = [movie for movie in matches if str(movie.get("year") or "") == year]
        if matches:
            match = matches[0]
            log(
                f"Matched title '{title}'{' (' + year + ')' if year else ''} to Radarr movie '{match.get('title')}'."
            )
            return match
    return None


EXTRA_TYPE_LABELS = {
    "trailer": "Trailer",
    "behindthescenes": "Behind the Scenes",
    "deleted": "Deleted Scene",
    "featurette": "Featurette",
    "interview": "Interview",
    "scene": "Scene",
    "short": "Short",
    "other": "Other",
}


def _describe_job(payload: Dict) -> Dict:
    movie_label = (payload.get("movieName") or payload.get("title") or "").strip()
    if not movie_label:
        movie_label = "Selected Movie"
    extra = bool(payload.get("extra"))
    extra_type = (payload.get("extraType") or "trailer").strip().lower()
    extra_name = (payload.get("extra_name") or "").strip()
    extra_label = extra_name or EXTRA_TYPE_LABELS.get(extra_type, extra_type.capitalize())
    if extra and extra_label:
        label = f"{movie_label} – {extra_label}"
        subtitle = f"Extra • {extra_label}"
    else:
        label = movie_label
        subtitle = ""
    metadata = []
    if extra:
        metadata.append("Stored as extra content")
    return {"label": label or "Radarr Download", "subtitle": subtitle, "metadata": metadata}


@app.route("/", methods=["GET"])
def index():
    movies = get_all_movies()
    config = load_config()
    return render_template("index.html", movies=movies, configured=is_configured(config))
@app.route("/create", methods=["POST"])
def create():
    config = load_config()
    if not is_configured(config):
        return jsonify({"logs": ["ERROR: Application has not been configured yet."]}), 503

    data = request.get_json(silent=True) or {}
    logs: List[str] = []
    errors: List[str] = []

    def error(message: str) -> None:
        logs.append(f"ERROR: {message}")
        errors.append(message)

    yt_url = (data.get("yturl") or "").strip()
    if not yt_url:
        error("YouTube URL is required.")
    elif not re.search(r"(youtube\.com|youtu\.be)/", yt_url):
        error("Please provide a valid YouTube URL.")

    movie_id = (data.get("movieId") or "").strip()
    if not movie_id:
        error("No movie selected. Please choose a movie from the suggestions list.")

    extra = bool(data.get("extra"))
    extra_name = (data.get("extra_name") or "").strip()
    if extra and not extra_name:
        error("Extra name is required when storing in a subfolder.")

    if errors:
        return jsonify({"logs": logs}), 400

    payload = {
        "yturl": yt_url,
        "movieId": movie_id,
        "movieName": (data.get("movieName") or "").strip(),
        "title": (data.get("title") or "").strip(),
        "year": (data.get("year") or "").strip(),
        "tmdb": (data.get("tmdb") or "").strip(),
        "extra": extra,
        "extraType": (data.get("extraType") or "trailer").strip().lower(),
        "extra_name": extra_name,
    }

    descriptors = _describe_job(payload)
    job_id = str(uuid.uuid4())
    job_record = jobs_repo.create(
        {
            "id": job_id,
            "status": "queued",
            "progress": 0,
            "label": descriptors["label"],
            "subtitle": descriptors["subtitle"],
            "metadata": descriptors["metadata"],
            "message": "",
            "logs": ["Job queued."],
            "request": payload,
        }
    )

    worker = threading.Thread(target=process_download_job, args=(job_id, payload), daemon=True)
    worker.start()

    return jsonify({"job": job_record}), 202


def process_download_job(job_id: str, payload: Dict) -> None:
    def log(message: str) -> None:
        append_job_log(job_id, message)

    def warn(message: str) -> None:
        append_job_log(job_id, f"WARNING: {message}")

    def fail(message: str) -> None:
        append_job_log(job_id, f"ERROR: {message}")
        _mark_job_failure(job_id, message)

    try:
        _job_status(job_id, "processing", progress=1)
        config = load_config()
        if not is_configured(config):
            fail("Application has not been configured yet.")
            return

        yt_url = (payload.get("yturl") or "").strip()
        movie_id = (payload.get("movieId") or "").strip()
        tmdb = (payload.get("tmdb") or "").strip()
        title = (payload.get("title") or "").strip()
        year = (payload.get("year") or "").strip()

        resolved = resolve_movie_by_metadata(movie_id, tmdb, title, year, log)
        if resolved is None or not str(resolved.get("id")):
            fail("No movie selected. Please choose a movie from the suggestions list.")
            return
        movie_id = str(resolved.get("id"))

        extra_type = (payload.get("extraType") or "trailer").strip().lower()
        allowed_extra_types = {
            "trailer",
            "behindthescenes",
            "deleted",
            "featurette",
            "interview",
            "scene",
            "short",
            "other",
        }
        if extra_type not in allowed_extra_types:
            log(f"Unknown extra type '{extra_type}', defaulting to 'other'.")
            extra_type = "other"
        payload["extraType"] = extra_type

        descriptors = _describe_job(payload)
        jobs_repo.update(
            job_id,
            {
                "label": descriptors["label"],
                "subtitle": descriptors["subtitle"],
                "metadata": descriptors["metadata"],
                "request": payload,
            },
        )

        extra = bool(payload.get("extra"))
        extra_name = (payload.get("extra_name") or "").strip()
        try:
            log(f"Fetching Radarr details for movie ID {movie_id}.")
            response = requests.get(
                f"{config['radarr_url']}/api/v3/movie/{movie_id}",
                headers={"X-Api-Key": config["radarr_api_key"]},
                timeout=10,
            )
            response.raise_for_status()
            movie = response.json()
        except Exception as exc:  # pragma: no cover - network errors
            fail(f"Could not retrieve movie info from Radarr (ID {movie_id}): {exc}")
            return

        movie_path = movie.get("path")
        resolved_path, created_folder = resolve_movie_path(
            movie_path, config, create_if_missing=True
        )
        if resolved_path is None:
            fail(f"Movie folder not found on disk: {movie_path}")
            return

        movie_path = resolved_path
        if created_folder:
            log(f"Created movie folder at '{movie_path}'.")
        log(f"Movie path resolved to '{movie_path}'.")
        _job_status(job_id, "processing", progress=10)

        folder_map = {
            "trailer": "Trailers",
            "behindthescenes": "Behind The Scenes",
            "deleted": "Deleted Scenes",
            "featurette": "Featurettes",
            "interview": "Interviews",
            "scene": "Scenes",
            "short": "Shorts",
            "other": "Other",
        }

        target_dir = movie_path
        if extra:
            subfolder = folder_map.get(extra_type, extra_type.capitalize() + "s")
            target_dir = os.path.join(movie_path, subfolder)
            os.makedirs(target_dir, exist_ok=True)
            log(f"Storing video in subfolder '{subfolder}'.")
        else:
            log("Storing video alongside primary movie files.")

        movie_stem = build_movie_stem(movie)
        log(f"Resolved Radarr movie stem to '{movie_stem}'.")

        canonical_stem = movie_stem
        extra_label = ""
        if extra:
            extra_label = sanitize_filename(extra_name) or EXTRA_TYPE_LABELS.get(
                extra_type, extra_type.capitalize()
            )
            if extra_label:
                canonical_stem = f"{movie_stem} {extra_label}"
                log(f"Using extra label '{extra_label}'.")

        descriptive = extra_name
        if descriptive:
            log(f"Using custom descriptive name '{descriptive}'.")
        else:
            try:
                log("Querying yt-dlp for video title.")
                yt_cmd = [
                    "yt-dlp",
                    "--get-title",
                ]
                if COOKIE_PATH:
                    yt_cmd += ["--cookies", COOKIE_PATH]
                yt_cmd.append(yt_url)
                proc = subprocess.run(
                    yt_cmd,
                    capture_output=True,
                    text=True,
                    check=True,
                )
                descriptive = proc.stdout.strip() or "Video"
                log(f"Using YouTube title '{descriptive}'.")
            except Exception as exc:  # pragma: no cover - command failure
                descriptive = "Video"
                warn(
                    f"Failed to retrieve title from yt-dlp ({exc}). Using fallback name 'Video'."
                )

        descriptive = sanitize_filename(descriptive) or "Video"

        if extra:
            extra_suffix = sanitize_filename(extra_name) or extra_type
            if extra_suffix:
                filename_base = f"{descriptive}-{extra_suffix}"
            else:
                filename_base = descriptive
        else:
            filename_base = descriptive

        filename_base = filename_base or "Video"
        pattern = os.path.join(target_dir, f"{filename_base}.*")
        if any(os.path.exists(path) for path in glob_paths(pattern)):
            log(f"File stem '{filename_base}' already exists. Searching for a free filename.")
            index = 1
            while True:
                candidate_base = f"{filename_base} ({index})"
                candidate_pattern = os.path.join(target_dir, f"{candidate_base}.*")
                if not any(os.path.exists(path) for path in glob_paths(candidate_pattern)):
                    filename_base = candidate_base
                    log(f"Selected new filename stem '{filename_base}'.")
                    break
                index += 1

        template_base = filename_base.replace("%", "%%")
        target_template = os.path.join(target_dir, f"{template_base}.%(ext)s")
        expected_pattern = os.path.join(target_dir, f"{filename_base}.*")

        if shutil.which("ffmpeg") is None:
            warn(
                "ffmpeg executable not found; yt-dlp may fall back to a lower quality progressive stream."
            )

        progress_pattern = re.compile(r"(\d{1,3}(?:\.\d+)?)%")
        format_selector = YTDLP_FORMAT_SELECTOR

        info_command = ["yt-dlp"]
        if COOKIE_PATH:
            info_command += ["--cookies", COOKIE_PATH]
        info_command += [
            "-f",
            format_selector,
            "--skip-download",
            "--print-json",
            yt_url,
        ]

        resolved_format: Dict[str, str] = {}
        try:
            info_result = subprocess.run(
                info_command,
                capture_output=True,
                text=True,
                check=True,
            )
        except Exception as exc:  # pragma: no cover - command failure
            warn(f"Failed to query format details via yt-dlp: {exc}")
        else:
            info_payload: Optional[Dict] = None
            for raw_line in info_result.stdout.splitlines():
                stripped = raw_line.strip()
                if not stripped:
                    continue
                try:
                    info_payload = json.loads(stripped)
                except json.JSONDecodeError:
                    continue
                else:
                    break

            if info_payload:
                requested_formats = info_payload.get("requested_formats") or []
                if requested_formats:
                    video_format = next(
                        (entry for entry in requested_formats if entry.get("vcodec") not in (None, "none")),
                        None,
                    )
                    audio_format = next(
                        (entry for entry in requested_formats if entry.get("acodec") not in (None, "none")),
                        None,
                    )
                    format_ids = [
                        entry.get("format_id")
                        for entry in requested_formats
                        if entry.get("format_id")
                    ]
                    width_value = None
                    height_value = None
                    if video_format:
                        width_value = video_format.get("width") or info_payload.get("width")
                        height_value = video_format.get("height") or info_payload.get("height")
                    else:
                        width_value = info_payload.get("width")
                        height_value = info_payload.get("height")
                    vcodec_value = (video_format or {}).get("vcodec") or info_payload.get("vcodec")
                    acodec_value = (audio_format or {}).get("acodec") or info_payload.get("acodec")
                    total_size: Optional[float] = None
                    size_components: List[float] = []
                    for entry in requested_formats:
                        for key in ("filesize", "filesize_approx"):
                            candidate = entry.get(key)
                            if isinstance(candidate, (int, float)) and candidate > 0:
                                size_components.append(float(candidate))
                                break
                    if size_components:
                        total_size = sum(size_components)
                    resolution = "unknown"
                    if width_value and height_value:
                        resolution = f"{int(width_value)}x{int(height_value)}"
                    format_id_value = "+".join(format_ids) if format_ids else "unknown"
                    resolved_format = {
                        "format_id": format_id_value,
                        "resolution": resolution,
                        "video_codec": vcodec_value or "unknown",
                        "audio_codec": acodec_value or "unknown",
                        "filesize": _format_filesize(total_size),
                    }
                else:
                    format_id_value = info_payload.get("format_id") or "unknown"
                    width_value = info_payload.get("width")
                    height_value = info_payload.get("height")
                    resolution = "unknown"
                    if width_value and height_value:
                        resolution = f"{int(width_value)}x{int(height_value)}"
                    resolved_format = {
                        "format_id": str(format_id_value),
                        "resolution": resolution,
                        "video_codec": info_payload.get("vcodec") or "unknown",
                        "audio_codec": info_payload.get("acodec") or "unknown",
                        "filesize": _format_filesize(
                            info_payload.get("filesize") or info_payload.get("filesize_approx")
                        ),
                    }

            if resolved_format:
                log(
                    "Resolved YouTube format: "
                    f"id={resolved_format['format_id']}, "
                    f"resolution={resolved_format['resolution']}, "
                    f"video_codec={resolved_format['video_codec']}, "
                    f"audio_codec={resolved_format['audio_codec']}, "
                    f"filesize={resolved_format['filesize']}"
                )
            else:
                log("yt-dlp did not report a resolved format; proceeding with download.")

        command = ["yt-dlp"]
        if COOKIE_PATH:
            command += ["--cookies", COOKIE_PATH]
<<<<<<< HEAD
        command += ["--newline"]
=======
>>>>>>> 4c826c39
        command += ["-f", format_selector, "-o", target_template, yt_url]

        log("Running yt-dlp with explicit output template.")

        _job_status(job_id, "processing", progress=20)

        output_lines: List[str] = []
        progress_log_active = False
        try:
            process = subprocess.Popen(
                command,
                stdout=subprocess.PIPE,
                stderr=subprocess.STDOUT,
                text=True,
                bufsize=1,
                cwd=target_dir,
            )
        except Exception as exc:  # pragma: no cover - command failure
            fail(f"Failed to invoke yt-dlp: {exc}")
            return

        assert process.stdout is not None

        def handle_output_line(text: str) -> None:
            nonlocal progress_log_active

            line = text.strip()
            if not line:
                return
            output_lines.append(line)
            match = progress_pattern.search(line)
            if match:
                try:
                    progress_value = float(match.group(1))
                except (TypeError, ValueError):
                    progress_value = None
                if progress_value is not None:
                    _job_status(job_id, "processing", progress=progress_value)
                if line.startswith("[download]"):
                    if not progress_log_active:
                        append_job_log(job_id, line)
                        progress_log_active = True
                    else:
                        replace_job_log(job_id, line)
                    return
            log(line)

        for raw_line in process.stdout:
            line = raw_line.rstrip()
            if not line:
                continue
            handle_output_line(line)

        process.stdout.close()
        return_code = process.wait()

        if return_code != 0:
            failure_summary = output_lines[-1] if output_lines else "Download failed."
            log(f"yt-dlp exited with code {return_code}.")

            for leftover in glob_paths(expected_pattern):
                if leftover.endswith(".part") or leftover.endswith(".ytdl"):
                    try:
                        os.remove(leftover)
                    except OSError:
                        continue

            fail(f"Download failed: {failure_summary[:300]}")
            return

        downloaded_candidates = [
            path
            for path in glob_paths(expected_pattern)
            if os.path.isfile(path) and not path.endswith((".part", ".ytdl"))
        ]

        if not downloaded_candidates:
            fail("Download completed but the output file could not be located.")
            return

        downloaded_candidates.sort(key=os.path.getmtime, reverse=True)
        target_path = downloaded_candidates[0]
        actual_extension = os.path.splitext(target_path)[1].lstrip(".").lower()

        job_snapshot = jobs_repo.get(job_id)
        if job_snapshot:
            metadata = list(job_snapshot.get("metadata") or [])
            updated_metadata: List[str] = []
            def _should_keep(entry: object) -> bool:
                if not isinstance(entry, str):
                    return True
                lowered = entry.lower()
                prefixes = [
                    "format:",
                    "format id:",
                    "resolution:",
                    "video codec:",
                    "audio codec:",
                    "filesize:",
                ]
                return not any(lowered.startswith(prefix) for prefix in prefixes)

            for item in metadata:
                if _should_keep(item):
                    updated_metadata.append(item)

            if actual_extension:
                updated_metadata.append(f"Format: {actual_extension.upper()}")
            if resolved_format.get("format_id"):
                updated_metadata.append(f"Format ID: {resolved_format['format_id']}")
            if resolved_format.get("resolution") and resolved_format["resolution"] != "unknown":
                updated_metadata.append(f"Resolution: {resolved_format['resolution']}")
            if resolved_format.get("video_codec") and resolved_format["video_codec"] != "unknown":
                updated_metadata.append(f"Video Codec: {resolved_format['video_codec']}")
            if resolved_format.get("audio_codec") and resolved_format["audio_codec"] != "unknown":
                updated_metadata.append(f"Audio Codec: {resolved_format['audio_codec']}")
            if resolved_format.get("filesize") and resolved_format["filesize"] != "unknown":
                updated_metadata.append(f"Filesize: {resolved_format['filesize']}")

            jobs_repo.update(job_id, {"metadata": updated_metadata})

        if actual_extension:
            canonical_filename = f"{canonical_stem}.{actual_extension}"
        else:
            canonical_filename = canonical_stem
        canonical_path = os.path.join(target_dir, canonical_filename)
        if os.path.exists(canonical_path):
            base_name, ext_part = os.path.splitext(canonical_filename)
            log(
                f"Canonical filename '{canonical_filename}' already exists. Searching for a free name."
            )
            index = 1
            while True:
                new_filename = f"{base_name} ({index}){ext_part}"
                candidate = os.path.join(target_dir, new_filename)
                if not os.path.exists(candidate):
                    canonical_filename = new_filename
                    canonical_path = candidate
                    log(f"Selected canonical filename '{new_filename}'.")
                    break
                index += 1

        try:
            if os.path.abspath(target_path) != os.path.abspath(canonical_path):
                log(
                    f"Renaming downloaded file to canonical name '{canonical_filename}'."
                )
                os.replace(target_path, canonical_path)
                target_path = canonical_path
            else:
                log("Download already matches canonical filename.")
        except Exception as exc:
            fail(
                f"Failed to rename downloaded file to '{canonical_filename}': {exc}"
            )
            return

        _job_status(job_id, "processing", progress=100)
        log(f"Success! Video saved as '{target_path}'.")
        _mark_job_success(job_id)
    except Exception as exc:  # pragma: no cover - unexpected failure
        fail(f"Unexpected error: {exc}")


@app.route("/jobs", methods=["GET"])
def jobs_index():
    return jsonify({"jobs": jobs_repo.list()})


@app.route("/jobs/<job_id>", methods=["GET"])
def job_detail(job_id: str):
    job = jobs_repo.get(job_id, include_logs=True)
    if job is None:
        return jsonify({"error": "Job not found."}), 404
    return jsonify({"job": job})


def _apply_path_overrides(original_path: str, overrides: List[Dict[str, str]]) -> Optional[str]:
    """Return the first override that matches the Radarr path."""

    normalized_original = os.path.normpath(original_path).replace("\\", "/")

    for entry in overrides:
        remote = os.path.normpath(entry["remote"]).replace("\\", "/")
        local = entry["local"]

        if normalized_original == remote:
            candidate = local
        elif normalized_original.startswith(remote + "/"):
            remainder = normalized_original[len(remote) + 1 :]
            candidate = os.path.join(local, remainder)
        else:
            continue

        candidate_path = os.path.normpath(candidate)
        if os.path.isdir(candidate_path):
            return candidate_path

    return None


def resolve_movie_path(
    original_path: Optional[str],
    config: Dict,
    *,
    create_if_missing: bool = False,
) -> Tuple[Optional[str], bool]:
    """Resolve a movie folder path using configured library paths.

    Returns a tuple of ``(path, created)`` where ``created`` indicates whether
    the directory was created during resolution.
    """

    created = False

    def ensure_candidate(candidate: str, base_dir: Optional[str]) -> Optional[str]:
        nonlocal created
        if os.path.isdir(candidate):
            return candidate
        if not create_if_missing:
            return None
        candidate_base = base_dir or os.path.dirname(candidate)
        if not candidate_base or not os.path.isdir(candidate_base):
            return None
        try:
            os.makedirs(candidate, exist_ok=True)
        except OSError:
            return None
        created = True
        return candidate

    if original_path:
        normalized_path = os.path.normpath(str(original_path))
        if os.path.isdir(normalized_path):
            return normalized_path, created
        direct_candidate = ensure_candidate(
            normalized_path, os.path.dirname(normalized_path)
        )
        if direct_candidate:
            return direct_candidate, created
    else:
        return None, created

    normalized_original = normalized_path.replace("\\", "/")

    for override in config.get("path_overrides", []):
        remote = (override.get("remote") or "").strip()
        local = (override.get("local") or "").strip()
        if not remote or not local:
            continue
        remote_normalized = os.path.normpath(remote).replace("\\", "/")
        if normalized_original == remote_normalized:
            remainder = ""
        elif normalized_original.startswith(remote_normalized + "/"):
            remainder = normalized_original[len(remote_normalized) + 1 :]
        else:
            continue
        candidate = (
            os.path.normpath(os.path.join(local, remainder)) if remainder else local
        )
        base_dir = os.path.dirname(candidate) if remainder else None
        resolved = ensure_candidate(candidate, base_dir or local)
        if resolved:
            return resolved, created

    folder_name = os.path.basename(normalized_path.rstrip(os.sep))
    if not folder_name:
        return None, created

    for base_path in config.get("file_paths", []):
        candidate = os.path.join(base_path, folder_name)
        resolved = ensure_candidate(candidate, base_path)
        if resolved:
            return resolved, created

    return None, created


@app.route("/setup", methods=["GET", "POST"])
def setup():
    config = load_config().copy()
    errors: List[str] = []

    overrides_text = "\n".join(
        f"{item['remote']} => {item['local']}" for item in config.get("path_overrides", [])
    )

    if request.method == "POST":
        radarr_url = (request.form.get("radarr_url") or "").strip().rstrip("/")
        api_key = (request.form.get("radarr_api_key") or "").strip()
        raw_paths = request.form.get("file_paths") or ""
        file_paths = normalize_paths(raw_paths)
        raw_overrides = request.form.get("path_overrides") or ""
        overrides_text = raw_overrides
        override_entries, override_errors = parse_path_overrides(raw_overrides)
        overrides = normalize_path_overrides(override_entries)
        errors.extend(override_errors)

        if not radarr_url:
            errors.append("Radarr URL is required.")
        elif not re.match(r"^https?://", radarr_url):
            errors.append("Radarr URL must start with http:// or https://.")
        if not api_key:
            errors.append("Radarr API key is required.")
        if not file_paths:
            errors.append("At least one library path is required.")

        config.update(
            {
                "radarr_url": radarr_url,
                "radarr_api_key": api_key,
                "file_paths": file_paths,
                "path_overrides": overrides,
            }
        )

        if not errors:
            save_config(config)
            return redirect(url_for("index"))

    return render_template(
        "setup.html",
        config=config,
        errors=errors,
        configured=is_configured(config),
        overrides_text=overrides_text,
    )


if __name__ == "__main__":
    app.run(host="0.0.0.0", port=5000)<|MERGE_RESOLUTION|>--- conflicted
+++ resolved
@@ -32,18 +32,11 @@
     "bestvideo[height>=1440][vcodec^=avc1]+bestaudio[acodec^=mp4a]/"
     "bestvideo[height>=1080][vcodec^=avc1]+bestaudio[acodec^=mp4a]/"
     "bestvideo[height>=720][vcodec^=avc1]+bestaudio[acodec^=mp4a]/"
-<<<<<<< HEAD
-=======
-    "95/"
->>>>>>> 4c826c39
     "bestvideo[height>=2160]+bestaudio/"
     "bestvideo[height>=1440]+bestaudio/"
     "bestvideo[height>=1080]+bestaudio/"
     "bestvideo[height>=720]+bestaudio/"
-<<<<<<< HEAD
     "95/"
-=======
->>>>>>> 4c826c39
     "best"
 )
 
@@ -714,10 +707,7 @@
         command = ["yt-dlp"]
         if COOKIE_PATH:
             command += ["--cookies", COOKIE_PATH]
-<<<<<<< HEAD
         command += ["--newline"]
-=======
->>>>>>> 4c826c39
         command += ["-f", format_selector, "-o", target_template, yt_url]
 
         log("Running yt-dlp with explicit output template.")
