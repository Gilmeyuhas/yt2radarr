--- conflicted
+++ resolved
@@ -12,8 +12,4 @@
       - "5010:5000"
     volumes:
       - /Users/gil/Downloads/test:/Movies
-<<<<<<< HEAD
-      - "${HOME}/Library/Application Support/Google/Chrome/Default:/home/appuser/.config/google-chrome/Default:ro"
-=======
       - "${HOME}/Library/Application Support/Google/Chrome/Default:/root/.config/google-chrome/Default:ro"
->>>>>>> 7d4bfa38
