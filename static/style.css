--- conflicted
+++ resolved
@@ -269,21 +269,6 @@
   display: flex;
   flex-direction: column;
   gap: 8px;
-<<<<<<< HEAD
-  cursor: pointer;
-  transition: border-color 0.2s ease, box-shadow 0.2s ease, background 0.2s ease;
-}
-
-.download-item:hover {
-  border-color: #4e8ef7;
-}
-
-.download-item.is-active {
-  border-color: #4e8ef7;
-  box-shadow: 0 0 0 1px rgba(78, 142, 247, 0.4);
-  background: #262a33;
-=======
->>>>>>> 0ecf4a18
 }
 
 .download-item .item-header {
