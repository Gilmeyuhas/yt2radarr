--- conflicted
+++ resolved
@@ -37,12 +37,7 @@
     addMovieConfirmButton: document.getElementById('addRadarrConfirm'),
     addMovieCloseButtons: document.querySelectorAll('[data-close-add-movie]'),
     toggleConsoleButton: document.getElementById('toggleConsoleButton'),
-<<<<<<< HEAD
     sideColumn: document.getElementById('debugConsoleRegion')
-=======
-    sideColumn: document.getElementById('debugConsoleRegion'),
-    refreshLibraryButton: document.getElementById('refreshLibraryButton')
->>>>>>> 177a122e
   };
 
   if (!elements.form) {
@@ -113,7 +108,6 @@
     copyFeedbackTimeout: null,
     selectedJobId: null,
     activeConsoleJobId: null,
-<<<<<<< HEAD
     youtubeSearch: {
       timeout: null,
       token: 0,
@@ -123,9 +117,6 @@
       lastSelectedUrl: '',
       controller: null
     },
-=======
-    pendingCancellations: new Set(),
->>>>>>> 177a122e
     addMovie: {
       modalOpen: false,
       searchTimeout: null,
@@ -1734,7 +1725,6 @@
     }
   }
 
-<<<<<<< HEAD
   if (elements.ytSearchInput) {
     elements.ytSearchInput.addEventListener('input', () => scheduleYouTubeSearch());
     elements.ytSearchInput.addEventListener('keydown', event => {
@@ -1791,14 +1781,6 @@
     elements.ytInput.addEventListener('input', handleYouTubeUrlInputChange);
   }
 
-=======
-  if (elements.refreshLibraryButton) {
-    elements.refreshLibraryButton.addEventListener('click', () => {
-      refreshMovieLibrary();
-    });
-  }
-
->>>>>>> 177a122e
   if (elements.movieNameInput) {
     elements.movieNameInput.addEventListener('input', handleMovieNameInput);
     elements.movieNameInput.addEventListener('change', handleMovieNameInput);
